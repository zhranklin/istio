#!/bin/bash

# Copyright 2017 Istio Authors
#
# Licensed under the Apache License, Version 2.0 (the "License");
# you may not use this file except in compliance with the License.
# You may obtain a copy of the License at
#
#    http://www.apache.org/licenses/LICENSE-2.0
#
# Unless required by applicable law or agreed to in writing, software
# distributed under the License is distributed on an "AS IS" BASIS,
# WITHOUT WARRANTIES OR CONDITIONS OF ANY KIND, either express or implied.
# See the License for the specific language governing permissions and
# limitations under the License.


#######################################################
# e2e-suite runs Istio E2E tests.                     #
#                                                     #
# Usage: ./e2e_suite.sh --single_test mixer_e2e       #
#                                                     #
# ${E2E_ARGS} can be used to provide additional test  #
# arguments.                                          #
#######################################################

WD=$(dirname "$0")
WD=$(cd "$WD"; pwd)
ROOT=$(dirname "$WD")

# Exit immediately for non zero status
set -e
# Check unset variables
set -u
# Print commands
set -x

# Check https://github.com/istio/test-infra/blob/master/boskos/configs.yaml
# for existing resources types
export RESOURCE_TYPE="${RESOURCE_TYPE:-gke-e2e-test}"
export OWNER="${OWNER:-e2e-suite}"
export PILOT_CLUSTER="${PILOT_CLUSTER:-}"
export USE_MASON_RESOURCE="${USE_MASON_RESOURCE:-True}"
export CLEAN_CLUSTERS="${CLEAN_CLUSTERS:-True}"
export HUB=${HUB:-"gcr.io/istio-testing"}

# shellcheck source=prow/lib.sh
source "${ROOT}/prow/lib.sh"
if [[ $HUB == *"istio-testing"* ]]; then
  setup_and_export_git_sha
fi

# getopts only handles single character flags
for ((i=1; i<=$#; i++)); do
    case ${!i} in
        # -s/--single_test to specify test target to run.
        # e.g. "-s e2e_mixer" will trigger e2e mixer_test
        -s|--single_test) ((i++)); SINGLE_TEST=${!i}
        continue
        ;;
        --timeout) ((i++)); E2E_TIMEOUT=${!i}
        continue
        ;;
    esac
    E2E_ARGS+=( "${!i}" )
done

export TAG="${TAG:-${GIT_SHA}}"

if [[ $HUB == *"istio-testing"* ]]; then
  export TAG="${TAG:-${GIT_SHA}}"-"${SINGLE_TEST}"
fi

make init

if [[ $HUB == *"istio-testing"* ]]; then
  # upload images
  time ISTIO_DOCKER_HUB="${HUB}" make push HUB="${HUB}" TAG="${TAG}"
fi

setup_e2e_cluster
<<<<<<< HEAD

=======
>>>>>>> d9e231ed
if [[ "${ENABLE_ISTIO_CNI:-false}" == true ]]; then
   cni_run_daemon
fi

E2E_ARGS+=("--test_logs_path=${ARTIFACTS_DIR}")
# e2e tests on prow use clusters borrowed from boskos, which cleans up the
# clusters. There is no need to cleanup in the test jobs.
E2E_ARGS+=("--skip_cleanup")

time ISTIO_DOCKER_HUB=$HUB \
  E2E_ARGS="${E2E_ARGS[*]}" \
  JUNIT_E2E_XML="${ARTIFACTS_DIR}/junit.xml" \
  make with_junit_report TARGET="${SINGLE_TEST}" ${E2E_TIMEOUT:+ E2E_TIMEOUT="${E2E_TIMEOUT}"}<|MERGE_RESOLUTION|>--- conflicted
+++ resolved
@@ -79,10 +79,6 @@
 fi
 
 setup_e2e_cluster
-<<<<<<< HEAD
-
-=======
->>>>>>> d9e231ed
 if [[ "${ENABLE_ISTIO_CNI:-false}" == true ]]; then
    cni_run_daemon
 fi
