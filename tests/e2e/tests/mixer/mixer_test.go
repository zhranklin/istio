--- conflicted
+++ resolved
@@ -44,15 +44,6 @@
 )
 
 const (
-<<<<<<< HEAD
-	bookinfoSampleDir     = "samples/bookinfo"
-	yamlExtension         = "yaml"
-	deploymentDir         = "platform/kube"
-	bookinfoYaml          = "bookinfo"
-	bookinfoRatingsv2Yaml = "bookinfo-ratings-v2"
-	bookinfoDbYaml        = "bookinfo-db"
-	sleepYaml             = "samples/sleep/sleep"
-=======
 	bookinfoSampleDir      = "samples/bookinfo"
 	yamlExtension          = "yaml"
 	deploymentDir          = "platform/kube"
@@ -63,7 +54,6 @@
 	mixerPromAdapterConfig = "mixer/test/prometheus/prometheus-nosession"
 	mixerMetricTemplate    = "mixer/template/metric/template"
 	oopPromDeployment      = "samples/bookinfo/policy/prometheus-adapter-deployment"
->>>>>>> d9e231ed
 
 	prometheusPort   = uint16(9090)
 	mixerMetricsPort = uint16(42422)
@@ -110,10 +100,7 @@
 	routeReviewsV3Rule           = "virtual-service-reviews-v3"
 	tcpDbRule                    = "virtual-service-ratings-db"
 	bookinfoGateway              = "bookinfo-gateway"
-<<<<<<< HEAD
-=======
 	oopPromConfigs               = "prometheus-oop-rule"
->>>>>>> d9e231ed
 	faultInjectionNetworkingRule = "fault-injection-details-v1"
 
 	defaultRules []string
@@ -153,15 +140,12 @@
 		rules = append(rules, *r)
 	}
 
-<<<<<<< HEAD
-=======
 	rs = []*string{&oopPromConfigs}
 	for _, r := range rs {
 		*r = filepath.Join(bookinfoSampleDir, policyDir, *r)
 		rules = append(rules, *r)
 	}
 
->>>>>>> d9e231ed
 	log.Infof("new rule %s", rateLimitRule)
 	log.Infof("Rules are default: %v, test-specific: %v", defaultRules, rules)
 	for _, rule := range append(defaultRules, rules...) {
