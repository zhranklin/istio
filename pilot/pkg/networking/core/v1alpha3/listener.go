--- conflicted
+++ resolved
@@ -252,11 +252,6 @@
 				{
 					Filters: []listener.Filter{filter},
 				},
-<<<<<<< HEAD
-			},
-		})
-		listeners = configgen.addDefaultPort(env, node, proxyInstances, listeners)
-=======
 			}
 
 			// The virtual listener will handle all traffic that does not match any other listeners, and will
@@ -298,7 +293,7 @@
 				buildVirtualInboundListener(env, node).
 				getListeners()
 		}
->>>>>>> d9e231ed
+		listeners = configgen.addDefaultPort(env, node, proxyInstances, listeners)
 	}
 
 	httpProxyPort := mesh.ProxyHttpPort
