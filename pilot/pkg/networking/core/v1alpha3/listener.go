// Copyright 2017 Istio Authors
//
// Licensed under the Apache License, Version 2.0 (the "License");
// you may not use this file except in compliance with the License.
// You may obtain a copy of the License at
//
//     http://www.apache.org/licenses/LICENSE-2.0
//
// Unless required by applicable law or agreed to in writing, software
// distributed under the License is distributed on an "AS IS" BASIS,
// WITHOUT WARRANTIES OR CONDITIONS OF ANY KIND, either express or implied.
// See the License for the specific language governing permissions and
// limitations under the License.

package v1alpha3

import (
	"encoding/json"
	"fmt"
	"github.com/gogo/protobuf/types"
	"github.com/solo-io/gloo/projects/gloo/pkg/plugins/transformation"
	"reflect"
	"sort"
	"strconv"
	"strings"
	"time"

	xdsapi "github.com/envoyproxy/go-control-plane/envoy/api/v2"
	"github.com/envoyproxy/go-control-plane/envoy/api/v2/auth"
	"github.com/envoyproxy/go-control-plane/envoy/api/v2/core"
	"github.com/envoyproxy/go-control-plane/envoy/api/v2/listener"
	fileaccesslog "github.com/envoyproxy/go-control-plane/envoy/config/accesslog/v2"
	accesslog "github.com/envoyproxy/go-control-plane/envoy/config/filter/accesslog/v2"
	rate_limit_config "github.com/envoyproxy/go-control-plane/envoy/config/filter/http/rate_limit/v2"
	http_conn "github.com/envoyproxy/go-control-plane/envoy/config/filter/network/http_connection_manager/v2"
	tcp_proxy "github.com/envoyproxy/go-control-plane/envoy/config/filter/network/tcp_proxy/v2"
	"github.com/envoyproxy/go-control-plane/envoy/config/ratelimit/v2"
	"github.com/envoyproxy/go-control-plane/envoy/type"
	xdsutil "github.com/envoyproxy/go-control-plane/pkg/util"
	google_protobuf "github.com/gogo/protobuf/types"
	"github.com/prometheus/client_golang/prometheus"
	meshconfig "istio.io/api/mesh/v1alpha1"
	networking "istio.io/api/networking/v1alpha3"
	"istio.io/istio/pilot/pkg/model"
	"istio.io/istio/pilot/pkg/networking/plugin"
	"istio.io/istio/pilot/pkg/networking/util"
	"istio.io/istio/pkg/features/pilot"
	"istio.io/istio/pkg/log"
	"istio.io/istio/pkg/proto"
	pl "yun.netease.com/go-control-plane/api/plugin"
)

const (
	envoyListenerTLSInspector = "envoy.listener.tls_inspector"

	// RDSHttpProxy is the special name for HTTP PROXY route
	RDSHttpProxy = "http_proxy"

	// VirtualListenerName is the name for traffic capture listener
	VirtualListenerName = "virtual"

	// WildcardAddress binds to all IP addresses
	WildcardAddress = "0.0.0.0"

	// LocalhostAddress for local binding
	LocalhostAddress = "127.0.0.1"

	// EnvoyTextLogFormat format for envoy text based access logs
	EnvoyTextLogFormat = "[%START_TIME%] \"%REQ(:METHOD)% %REQ(X-ENVOY-ORIGINAL-PATH?:PATH)% " +
		"%PROTOCOL%\" %RESPONSE_CODE% %RESPONSE_FLAGS% \"%DYNAMIC_METADATA(istio.mixer:status)%\" %BYTES_RECEIVED% %BYTES_SENT% " +
		"%DURATION% %RESP(X-ENVOY-UPSTREAM-SERVICE-TIME)% \"%REQ(X-FORWARDED-FOR)%\" " +
		"\"%REQ(USER-AGENT)%\" \"%REQ(X-REQUEST-ID)%\" \"%REQ(:AUTHORITY)%\" \"%UPSTREAM_HOST%\" " +
		"%UPSTREAM_CLUSTER% %UPSTREAM_LOCAL_ADDRESS% %DOWNSTREAM_LOCAL_ADDRESS% " +
		"%DOWNSTREAM_REMOTE_ADDRESS% %REQUESTED_SERVER_NAME%\n"

	// EnvoyServerName for istio's envoy
	EnvoyServerName = "istio-envoy"
)

var (
	// EnvoyJSONLogFormat map of values for envoy json based access logs
	EnvoyJSONLogFormat = &google_protobuf.Struct{
		Fields: map[string]*google_protobuf.Value{
			"start_time":                &google_protobuf.Value{Kind: &google_protobuf.Value_StringValue{StringValue: "%START_TIME%"}},
			"method":                    &google_protobuf.Value{Kind: &google_protobuf.Value_StringValue{StringValue: "%REQ(:METHOD)%"}},
			"path":                      &google_protobuf.Value{Kind: &google_protobuf.Value_StringValue{StringValue: "%REQ(X-ENVOY-ORIGINAL-PATH?:PATH)%"}},
			"protocol":                  &google_protobuf.Value{Kind: &google_protobuf.Value_StringValue{StringValue: "%PROTOCOL%"}},
			"response_code":             &google_protobuf.Value{Kind: &google_protobuf.Value_StringValue{StringValue: "%RESPONSE_CODE%"}},
			"response_flags":            &google_protobuf.Value{Kind: &google_protobuf.Value_StringValue{StringValue: "%RESPONSE_FLAGS%"}},
			"bytes_received":            &google_protobuf.Value{Kind: &google_protobuf.Value_StringValue{StringValue: "%BYTES_RECEIVED%"}},
			"bytes_sent":                &google_protobuf.Value{Kind: &google_protobuf.Value_StringValue{StringValue: "%BYTES_SENT%"}},
			"duration":                  &google_protobuf.Value{Kind: &google_protobuf.Value_StringValue{StringValue: "%DURATION%"}},
			"upstream_service_time":     &google_protobuf.Value{Kind: &google_protobuf.Value_StringValue{StringValue: "%RESP(X-ENVOY-UPSTREAM-SERVICE-TIME)%"}},
			"x_forwarded_for":           &google_protobuf.Value{Kind: &google_protobuf.Value_StringValue{StringValue: "%REQ(X-FORWARDED-FOR)%"}},
			"user_agent":                &google_protobuf.Value{Kind: &google_protobuf.Value_StringValue{StringValue: "%REQ(USER-AGENT)%"}},
			"request_id":                &google_protobuf.Value{Kind: &google_protobuf.Value_StringValue{StringValue: "%REQ(X-REQUEST-ID)%"}},
			"authority":                 &google_protobuf.Value{Kind: &google_protobuf.Value_StringValue{StringValue: "%REQ(:AUTHORITY)%"}},
			"upstream_host":             &google_protobuf.Value{Kind: &google_protobuf.Value_StringValue{StringValue: "%UPSTREAM_HOST%"}},
			"upstream_cluster":          &google_protobuf.Value{Kind: &google_protobuf.Value_StringValue{StringValue: "%UPSTREAM_CLUSTER%"}},
			"upstream_local_address":    &google_protobuf.Value{Kind: &google_protobuf.Value_StringValue{StringValue: "%UPSTREAM_LOCAL_ADDRESS%"}},
			"downstream_local_address":  &google_protobuf.Value{Kind: &google_protobuf.Value_StringValue{StringValue: "%DOWNSTREAM_LOCAL_ADDRESS%"}},
			"downstream_remote_address": &google_protobuf.Value{Kind: &google_protobuf.Value_StringValue{StringValue: "%DOWNSTREAM_REMOTE_ADDRESS%"}},
			"requested_server_name":     &google_protobuf.Value{Kind: &google_protobuf.Value_StringValue{StringValue: "%REQUESTED_SERVER_NAME%"}},
			"istio_policy_status":       &google_protobuf.Value{Kind: &google_protobuf.Value_StringValue{StringValue: "%DYNAMIC_METADATA(istio.mixer:status)%"}},
		},
	}
)

func buildAccessLog(fl *fileaccesslog.FileAccessLog, env *model.Environment) {
	switch env.Mesh.AccessLogEncoding {
	case meshconfig.MeshConfig_TEXT:
		formatString := EnvoyTextLogFormat
		if env.Mesh.AccessLogFormat != "" {
			formatString = env.Mesh.AccessLogFormat
		}
		fl.AccessLogFormat = &fileaccesslog.FileAccessLog_Format{
			Format: formatString,
		}
	case meshconfig.MeshConfig_JSON:
		var jsonLog *google_protobuf.Struct
		// TODO potential optimization to avoid recomputing the user provided format for every listener
		// mesh AccessLogFormat field could change so need a way to have a cached value that can be cleared
		// on changes
		if env.Mesh.AccessLogFormat != "" {
			jsonFields := map[string]string{}
			err := json.Unmarshal([]byte(env.Mesh.AccessLogFormat), &jsonFields)
			if err == nil {
				jsonLog = &google_protobuf.Struct{
					Fields: make(map[string]*google_protobuf.Value, len(jsonFields)),
				}
				fmt.Println(jsonFields)
				for key, value := range jsonFields {
					jsonLog.Fields[key] = &google_protobuf.Value{Kind: &google_protobuf.Value_StringValue{StringValue: value}}
				}
			} else {
				fmt.Println(env.Mesh.AccessLogFormat)
				log.Errorf("error parsing provided json log format, default log format will be used: %v", err)
			}
		}
		if jsonLog == nil {
			jsonLog = EnvoyJSONLogFormat
		}
		fl.AccessLogFormat = &fileaccesslog.FileAccessLog_JsonFormat{
			JsonFormat: jsonLog,
		}
	default:
		log.Warnf("unsupported access log format %v", env.Mesh.AccessLogEncoding)
	}
}

var (
	// TODO: gauge should be reset on refresh, not the best way to represent errors but better
	// than nothing.
	// TODO: add dimensions - namespace of rule, service, rule name
	invalidOutboundListeners = prometheus.NewGauge(prometheus.GaugeOpts{
		Name: "pilot_invalid_out_listeners",
		Help: "Number of invalid outbound listeners.",
	})
)

func init() {
	prometheus.MustRegister(invalidOutboundListeners)
}

// ListenersALPNProtocols denotes the the list of ALPN protocols that the listener
// should expose
var ListenersALPNProtocols = []string{"h2", "http/1.1"}

// BuildListeners produces a list of listeners and referenced clusters for all proxies
func (configgen *ConfigGeneratorImpl) BuildListeners(env *model.Environment, node *model.Proxy, push *model.PushContext) ([]*xdsapi.Listener, error) {
	switch node.Type {
	case model.SidecarProxy:
		return configgen.buildSidecarListeners(env, node, push)
	case model.Router, model.Ingress:
		return configgen.buildGatewayListeners(env, node, push)
	}
	return nil, nil
}

// buildSidecarListeners produces a list of listeners for sidecar proxies
func (configgen *ConfigGeneratorImpl) buildSidecarListeners(env *model.Environment, node *model.Proxy,
	push *model.PushContext) ([]*xdsapi.Listener, error) {

	mesh := env.Mesh

	proxyInstances := node.ServiceInstances
	noneMode := node.GetInterceptionMode() == model.InterceptionNone
	listeners := make([]*xdsapi.Listener, 0)

	if mesh.ProxyListenPort > 0 {
		inbound := configgen.buildSidecarInboundListeners(env, node, push, proxyInstances)
		outbound := configgen.buildSidecarOutboundListeners(env, node, push, proxyInstances)

		listeners = append(listeners, inbound...)
		listeners = append(listeners, outbound...)

		listeners = configgen.generateManagementListeners(node, noneMode, env, listeners)

		tcpProxy := &tcp_proxy.TcpProxy{
			StatPrefix:       util.BlackHoleCluster,
			ClusterSpecifier: &tcp_proxy.TcpProxy_Cluster{Cluster: util.BlackHoleCluster},
		}

		if mesh.OutboundTrafficPolicy.Mode == meshconfig.MeshConfig_OutboundTrafficPolicy_ALLOW_ANY {
			// We need a passthrough filter to fill in the filter stack for orig_dst listener
			tcpProxy = &tcp_proxy.TcpProxy{
				StatPrefix:       util.PassthroughCluster,
				ClusterSpecifier: &tcp_proxy.TcpProxy_Cluster{Cluster: util.PassthroughCluster},
			}
			setAccessLog(env, node, tcpProxy)
		}
		var transparent *google_protobuf.BoolValue
		if node.GetInterceptionMode() == model.InterceptionTproxy {
			transparent = proto.BoolTrue
		}

		filter := listener.Filter{
			Name: xdsutil.TCPProxy,
		}

		if util.IsXDSMarshalingToAnyEnabled(node) {
			filter.ConfigType = &listener.Filter_TypedConfig{TypedConfig: util.MessageToAny(tcpProxy)}
		} else {
			filter.ConfigType = &listener.Filter_Config{Config: util.MessageToStruct(tcpProxy)}
		}

		// add an extra listener that binds to the port that is the recipient of the iptables redirect
		listeners = append(listeners, &xdsapi.Listener{
			Name:           VirtualListenerName,
			Address:        util.BuildAddress(WildcardAddress, uint32(mesh.ProxyListenPort)),
			Transparent:    transparent,
			UseOriginalDst: proto.BoolTrue,
			FilterChains: []listener.FilterChain{
				{
					Filters: []listener.Filter{filter},
				},
			},
		})

		//Todo: support other protocol
		for k, v := range env.PortManagerMap {
			switch k {
			case "http":
				l := configgen.buildDefaultHttpPortMappingListener(v[0], v[1], env, node, proxyInstances)
				listeners = append(listeners, l)
			}
		}
	}

	httpProxyPort := mesh.ProxyHttpPort
	if httpProxyPort == 0 && noneMode { // make sure http proxy is enabled for 'none' interception.
		httpProxyPort = int32(pilot.DefaultPortHTTPProxy)
	}
	// enable HTTP PROXY port if necessary; this will add an RDS route for this port
	if httpProxyPort > 0 {
		useRemoteAddress := false
		traceOperation := http_conn.EGRESS
		listenAddress := LocalhostAddress

		httpOpts := &core.Http1ProtocolOptions{
			AllowAbsoluteUrl: proto.BoolTrue,
		}
		if pilot.HTTP10 || node.Metadata[model.NodeMetadataHTTP10] == "1" {
			httpOpts.AcceptHttp_10 = true
		}

		opts := buildListenerOpts{
			env:            env,
			proxy:          node,
			proxyInstances: proxyInstances,
			bind:           listenAddress,
			port:           int(httpProxyPort),
			filterChainOpts: []*filterChainOpts{{
				httpOpts: &httpListenerOpts{
					rds:              RDSHttpProxy,
					useRemoteAddress: useRemoteAddress,
					direction:        traceOperation,
					connectionManager: &http_conn.HttpConnectionManager{
						HttpProtocolOptions: httpOpts,
					},
				},
			}},
			bindToPort:      true,
			skipUserFilters: true,
		}
		l := buildListener(opts)
		// TODO: plugins for HTTP_PROXY mode, envoyfilter needs another listener match for SIDECAR_HTTP_PROXY
		// there is no mixer for http_proxy
		mutable := &plugin.MutableObjects{
			Listener:     l,
			FilterChains: []plugin.FilterChain{{}},
		}
		pluginParams := &plugin.InputParams{
			ListenerProtocol: plugin.ListenerProtocolHTTP,
			ListenerCategory: networking.EnvoyFilter_ListenerMatch_SIDECAR_OUTBOUND,
			Env:              env,
			Node:             node,
			ProxyInstances:   proxyInstances,
			Push:             push,
		}
		if err := buildCompleteFilterChain(pluginParams, mutable, opts, false); err != nil {
			log.Warna("buildSidecarListeners ", err.Error())
		} else {
			listeners = append(listeners, l)
		}
		// TODO: need inbound listeners in HTTP_PROXY case, with dedicated ingress listener.
	}

	return listeners, nil
}

func (configgen *ConfigGeneratorImpl) buildDefaultHttpPortMappingListener(srcPort int, dstPort int,
	env *model.Environment, node *model.Proxy, proxyInstances []*model.ServiceInstance) *xdsapi.Listener {
	log.Infof("default listener build start")
	httpOpts := &httpListenerOpts{
		useRemoteAddress: false,
		direction:        http_conn.EGRESS,
		rds:              strconv.Itoa(dstPort),
	}
	opts := buildListenerOpts{
		env:            env,
		proxy:          node,
		proxyInstances: proxyInstances,
		bind:           WildcardAddress,
		port:           srcPort,
		filterChainOpts: []*filterChainOpts{{
			httpOpts: httpOpts,
		}},
		bindToPort:      true,
		skipUserFilters: true,
	}
	l := buildListener(opts)
	rds := &http_conn.HttpConnectionManager_Rds{
		Rds: &http_conn.Rds{
			ConfigSource: core.ConfigSource{
				ConfigSourceSpecifier: &core.ConfigSource_Ads{
					Ads: &core.AggregatedConfigSource{},
				},
			},
			RouteConfigName: httpOpts.rds,
		},
	}
	filters := []*http_conn.HttpFilter{
		{Name: xdsutil.CORS},
		{Name: xdsutil.Fault},
		{Name: xdsutil.Router},
	}
	urltransformers := make([]*http_conn.UrlTransformer, len(env.NsfUrlPrefix))
	for i, value := range env.NsfUrlPrefix {
		urltransformers[i] = &http_conn.UrlTransformer{
			Prefix: value,
		}
	}
	l.FilterChains[0].Filters = append(l.FilterChains[0].Filters, listener.Filter{
		Name: xdsutil.HTTPConnectionManager,
		ConfigType: &listener.Filter_TypedConfig{
			TypedConfig: util.MessageToAny(&http_conn.HttpConnectionManager{
				CodecType:      http_conn.AUTO,
				StatPrefix:     "http_default",
				RouteSpecifier: rds,
				HttpFilters:    filters,
				UrlTransformer: urltransformers,
			}),
		},
	})
	return l
}

// buildSidecarInboundListeners creates listeners for the server-side (inbound)
// configuration for co-located service proxyInstances.
func (configgen *ConfigGeneratorImpl) buildSidecarInboundListeners(env *model.Environment, node *model.Proxy, push *model.PushContext,
	proxyInstances []*model.ServiceInstance) []*xdsapi.Listener {

	var listeners []*xdsapi.Listener
	listenerMap := make(map[string]*inboundListenerEntry)

	// If the user specifies a Sidecar CRD with an inbound listener, only construct that listener
	// and not the ones from the proxyInstances
	var proxyLabels model.LabelsCollection
	for _, w := range proxyInstances {
		proxyLabels = append(proxyLabels, w.Labels)
	}

	sidecarScope := node.SidecarScope
	noneMode := node.GetInterceptionMode() == model.InterceptionNone

	if sidecarScope == nil || !sidecarScope.HasCustomIngressListeners {
		// There is no user supplied sidecarScope for this namespace
		// Construct inbound listeners in the usual way by looking at the ports of the service instances
		// attached to the proxy
		// We should not create inbound listeners in NONE mode based on the service instances
		// Doing so will prevent the workloads from starting as they would be listening on the same port
		// Users are required to provide the sidecar config to define the inbound listeners
		if node.GetInterceptionMode() == model.InterceptionNone {
			return nil
		}

		// inbound connections/requests are redirected to the endpoint address but appear to be sent
		// to the service address.
		for _, instance := range proxyInstances {
			endpoint := instance.Endpoint
			bindToPort := false
			bind := endpoint.Address

			// Local service instances can be accessed through one of three
			// addresses: localhost, endpoint IP, and service
			// VIP. Localhost bypasses the proxy and doesn't need any TCP
			// route config. Endpoint IP is handled below and Service IP is handled
			// by outbound routes.
			// Traffic sent to our service VIP is redirected by remote
			// services' kubeproxy to our specific endpoint IP.
			listenerOpts := buildListenerOpts{
				env:            env,
				proxy:          node,
				proxyInstances: proxyInstances,
				proxyLabels:    proxyLabels,
				bind:           bind,
				port:           endpoint.Port,
				bindToPort:     bindToPort,
			}

			pluginParams := &plugin.InputParams{
				ListenerProtocol: plugin.ModelProtocolToListenerProtocol(endpoint.ServicePort.Protocol),
				ListenerCategory: networking.EnvoyFilter_ListenerMatch_SIDECAR_INBOUND,
				Env:              env,
				Node:             node,
				ProxyInstances:   proxyInstances,
				ServiceInstance:  instance,
				Port:             endpoint.ServicePort,
				Push:             push,
				Bind:             bind,
			}

			if l := configgen.buildSidecarInboundListenerForPortOrUDS(listenerOpts, pluginParams, listenerMap); l != nil {
				listeners = append(listeners, l)
			}
		}

	} else {
		rule := sidecarScope.Config.Spec.(*networking.Sidecar)
		for _, ingressListener := range rule.Ingress {
			// determine the bindToPort setting for listeners
			bindToPort := false
			if noneMode {
				// dont care what the listener's capture mode setting is. The proxy does not use iptables
				bindToPort = true
			} else {
				// proxy uses iptables redirect or tproxy. IF mode is not set
				// for older proxies, it defaults to iptables redirect.  If the
				// listener's capture mode specifies NONE, then the proxy wants
				// this listener alone to be on a physical port. If the
				// listener's capture mode is default, then its same as
				// iptables i.e. bindToPort is false.
				if ingressListener.CaptureMode == networking.CaptureMode_NONE {
					bindToPort = true
				}
			}

			listenPort := &model.Port{
				Port:     int(ingressListener.Port.Number),
				Protocol: model.ParseProtocol(ingressListener.Port.Protocol),
				Name:     ingressListener.Port.Name,
			}

			// if app doesn't have a declared ServicePort, but a sidecar ingress is defined - we can't generate a listener
			// for that port since we don't know what policies or configs apply to it ( many are based on service matching).
			// Sidecar doesn't include all the info needed to configure a port.
			instance := configgen.findServiceInstanceForIngressListener(proxyInstances, ingressListener)

			if instance == nil {
				// We didn't find a matching service instance. Skip this ingress listener
				continue
			}

			bind := ingressListener.Bind
			// if bindToPort is true, we set the bind address if empty to 0.0.0.0 - this is an inbound port.
			if len(bind) == 0 && bindToPort {
				bind = WildcardAddress
			} else if len(bind) == 0 {
				// auto infer the IP from the proxyInstances
				// We assume all endpoints in the proxy instances have the same IP
				// as they should all be pointing to the same network endpoint
				bind = instance.Endpoint.Address
			}

			listenerOpts := buildListenerOpts{
				env:            env,
				proxy:          node,
				proxyInstances: proxyInstances,
				proxyLabels:    proxyLabels,
				bind:           bind,
				port:           listenPort.Port,
				bindToPort:     bindToPort,
			}

			// Update the values here so that the plugins use the right ports
			// uds values
			// TODO: all plugins need to be updated to account for the fact that
			// the port may be 0 but bind may have a UDS value
			// Inboundroute will be different for
			instance.Endpoint.Address = bind
			instance.Endpoint.ServicePort = listenPort
			// TODO: this should be parsed from the defaultEndpoint field in the ingressListener
			instance.Endpoint.Port = listenPort.Port

			pluginParams := &plugin.InputParams{
				ListenerProtocol: plugin.ModelProtocolToListenerProtocol(listenPort.Protocol),
				ListenerCategory: networking.EnvoyFilter_ListenerMatch_SIDECAR_INBOUND,
				Env:              env,
				Node:             node,
				ProxyInstances:   proxyInstances,
				ServiceInstance:  instance,
				Port:             listenPort,
				Push:             push,
				Bind:             bind,
			}

			if l := configgen.buildSidecarInboundListenerForPortOrUDS(listenerOpts, pluginParams, listenerMap); l != nil {
				listeners = append(listeners, l)
			}
		}
	}

	return listeners
}

// buildSidecarInboundListenerForPortOrUDS creates a single listener on the server-side (inbound)
// for a given port or unix domain socket
func (configgen *ConfigGeneratorImpl) buildSidecarInboundListenerForPortOrUDS(listenerOpts buildListenerOpts,
	pluginParams *plugin.InputParams, listenerMap map[string]*inboundListenerEntry) *xdsapi.Listener {

	// Local service instances can be accessed through one of four addresses:
	// unix domain socket, localhost, endpoint IP, and service
	// VIP. Localhost bypasses the proxy and doesn't need any TCP
	// route config. Endpoint IP is handled below and Service IP is handled
	// by outbound routes. Traffic sent to our service VIP is redirected by
	// remote services' kubeproxy to our specific endpoint IP.
	listenerMapKey := fmt.Sprintf("%s:%d", listenerOpts.bind, listenerOpts.port)

	if old, exists := listenerMap[listenerMapKey]; exists {
		// For sidecar specified listeners, the caller is expected to supply a dummy service instance
		// with the right port and a hostname constructed from the sidecar config's name+namespace
		pluginParams.Push.Add(model.ProxyStatusConflictInboundListener, pluginParams.Node.ID, pluginParams.Node,
			fmt.Sprintf("Conflicting inbound listener:%s. existing: %s, incoming: %s", listenerMapKey,
				old.instanceHostname, pluginParams.ServiceInstance.Service.Hostname))

		// Skip building listener for the same ip port
		return nil
	}

	allChains := []plugin.FilterChain{}
	var httpOpts *httpListenerOpts
	var tcpNetworkFilters []listener.Filter

	switch pluginParams.ListenerProtocol {
	case plugin.ListenerProtocolHTTP:
		httpOpts = &httpListenerOpts{
			routeConfig: configgen.buildSidecarInboundHTTPRouteConfig(pluginParams.Env, pluginParams.Node,
				pluginParams.Push, pluginParams.ServiceInstance),
			rds:              "", // no RDS for inbound traffic
			useRemoteAddress: false,
			direction:        http_conn.INGRESS,
			connectionManager: &http_conn.HttpConnectionManager{
				// Append and forward client cert to backend.
				ForwardClientCertDetails: http_conn.APPEND_FORWARD,
				SetCurrentClientCertDetails: &http_conn.HttpConnectionManager_SetCurrentClientCertDetails{
					Subject: &google_protobuf.BoolValue{Value: true},
					Uri:     true,
					Dns:     true,
				},
				ServerName: EnvoyServerName,
			},
		}
		// See https://github.com/grpc/grpc-web/tree/master/net/grpc/gateway/examples/helloworld#configure-the-proxy
		if pluginParams.ServiceInstance.Endpoint.ServicePort.Protocol.IsHTTP2() {
			httpOpts.connectionManager.Http2ProtocolOptions = &core.Http2ProtocolOptions{}
			if pluginParams.ServiceInstance.Endpoint.ServicePort.Protocol == model.ProtocolGRPCWeb {
				httpOpts.addGRPCWebFilter = true
			}
		}

	case plugin.ListenerProtocolTCP:
		tcpNetworkFilters = buildInboundNetworkFilters(pluginParams.Env, pluginParams.Node, pluginParams.ServiceInstance)

	default:
		log.Warnf("Unsupported inbound protocol %v for port %#v", pluginParams.ListenerProtocol,
			pluginParams.ServiceInstance.Endpoint.ServicePort)
		return nil
	}

	for _, p := range configgen.Plugins {
		chains := p.OnInboundFilterChains(pluginParams)
		if len(chains) == 0 {
			continue
		}
		if len(allChains) != 0 {
			log.Warnf("Multiple plugins setup inbound filter chains for listener %s, FilterChainMatch may not work as intended!",
				listenerMapKey)
		}
		allChains = append(allChains, chains...)
	}
	// Construct the default filter chain.
	if len(allChains) == 0 {
		log.Debugf("Use default filter chain for %v", pluginParams.ServiceInstance.Endpoint)
		// add one empty entry to the list so we generate a default listener below
		allChains = []plugin.FilterChain{{}}
	}
	for _, chain := range allChains {
		listenerOpts.filterChainOpts = append(listenerOpts.filterChainOpts, &filterChainOpts{
			httpOpts:        httpOpts,
			networkFilters:  tcpNetworkFilters,
			tlsContext:      chain.TLSContext,
			match:           chain.FilterChainMatch,
			listenerFilters: chain.ListenerFilters,
		})
	}

	// call plugins
	l := buildListener(listenerOpts)
	mutable := &plugin.MutableObjects{
		Listener:     l,
		FilterChains: make([]plugin.FilterChain, len(l.FilterChains)),
	}
	for _, p := range configgen.Plugins {
		if err := p.OnInboundListener(pluginParams, mutable); err != nil {
			log.Warn(err.Error())
		}
	}
	// Filters are serialized one time into an opaque struct once we have the complete list.
	if err := buildCompleteFilterChain(pluginParams, mutable, listenerOpts, false); err != nil {
		log.Warna("buildSidecarInboundListeners ", err.Error())
		return nil
	}

	listenerMap[listenerMapKey] = &inboundListenerEntry{
		bind:             listenerOpts.bind,
		instanceHostname: pluginParams.ServiceInstance.Service.Hostname,
	}
	return mutable.Listener
}

type inboundListenerEntry struct {
	bind             string
	instanceHostname model.Hostname // could be empty if generated via Sidecar CRD
}

type outboundListenerEntry struct {
	services    []*model.Service
	servicePort *model.Port
	bind        string
	listener    *xdsapi.Listener
	locked      bool
}

func protocolName(p model.Protocol) string {
	switch plugin.ModelProtocolToListenerProtocol(p) {
	case plugin.ListenerProtocolHTTP:
		return "HTTP"
	case plugin.ListenerProtocolTCP:
		return "TCP"
	default:
		return "UNKNOWN"
	}
}

type outboundListenerConflict struct {
	metric          *model.PushMetric
	node            *model.Proxy
	listenerName    string
	currentProtocol model.Protocol
	currentServices []*model.Service
	newHostname     model.Hostname
	newProtocol     model.Protocol
}

func (c outboundListenerConflict) addMetric(push *model.PushContext) {
	currentHostnames := make([]string, len(c.currentServices))
	for i, s := range c.currentServices {
		currentHostnames[i] = string(s.Hostname)
	}
	concatHostnames := strings.Join(currentHostnames, ",")
	push.Add(c.metric,
		c.listenerName,
		c.node,
		fmt.Sprintf("Listener=%s Accepted%s=%s Rejected%s=%s %sServices=%d",
			c.listenerName,
			protocolName(c.currentProtocol),
			concatHostnames,
			protocolName(c.newProtocol),
			c.newHostname,
			protocolName(c.currentProtocol),
			len(c.currentServices)))
}

// buildSidecarOutboundListeners generates http and tcp listeners for
// outbound connections from the proxy based on the sidecar scope associated with the proxy.
// TODO(github.com/istio/pilot/issues/237)
//
// Sharing tcp_proxy and http_connection_manager filters on the same port for
// different destination services doesn't work with Envoy (yet). When the
// tcp_proxy filter's route matching fails for the http service the connection
// is closed without falling back to the http_connection_manager.
//
// Temporary workaround is to add a listener for each service IP that requires
// TCP routing
//
// Connections to the ports of non-load balanced services are directed to
// the connection's original destination. This avoids costly queries of instance
// IPs and ports, but requires that ports of non-load balanced service be unique.
func (configgen *ConfigGeneratorImpl) buildSidecarOutboundListeners(env *model.Environment, node *model.Proxy,
	push *model.PushContext, proxyInstances []*model.ServiceInstance) []*xdsapi.Listener {

	var proxyLabels model.LabelsCollection
	for _, w := range proxyInstances {
		proxyLabels = append(proxyLabels, w.Labels)
	}

	sidecarScope := node.SidecarScope
	noneMode := node.GetInterceptionMode() == model.InterceptionNone

	var tcpListeners, httpListeners []*xdsapi.Listener
	// For conflict resolution
	listenerMap := make(map[string]*outboundListenerEntry)

	if sidecarScope == nil || sidecarScope.Config == nil {
		// this namespace has no sidecar scope. Construct listeners in the old way
		services := push.Services(node)
		meshGateway := map[string]bool{model.IstioMeshGateway: true}
		virtualServices := push.VirtualServices(node, meshGateway)

		for _, service := range services {
			for _, servicePort := range service.Ports {
				listenerOpts := buildListenerOpts{
					env:            env,
					proxy:          node,
					proxyInstances: proxyInstances,
					proxyLabels:    proxyLabels,
					port:           servicePort.Port,
					bind:           "",
					bindToPort:     false,
				}

				pluginParams := &plugin.InputParams{
					ListenerProtocol: plugin.ModelProtocolToListenerProtocol(servicePort.Protocol),
					ListenerCategory: networking.EnvoyFilter_ListenerMatch_SIDECAR_OUTBOUND,
					Env:              env,
					Node:             node,
					ProxyInstances:   proxyInstances,
					Push:             push,
					Bind:             "",
					Port:             servicePort,
					Service:          service,
				}

				configgen.buildSidecarOutboundListenerForPortOrUDS(listenerOpts, pluginParams, listenerMap, virtualServices)
			}
		}
	} else {
		// The sidecarConfig if provided could filter the list of
		// services/virtual services that we need to process. It could also
		// define one or more listeners with specific ports. Once we generate
		// listeners for these user specified ports, we will auto generate
		// configs for other ports if and only if the sidecarConfig has an
		// egressListener on wildcard port.
		//
		// Validation will ensure that we have utmost one wildcard egress listener
		// occurring in the end

		// Add listeners based on the config in the sidecar.EgressListeners if
		// no Sidecar CRD is provided for this config namespace,
		// push.SidecarScope will generate a default catch all egress listener.
		for _, egressListener := range sidecarScope.EgressListeners {

			services := egressListener.Services()
			virtualServices := egressListener.VirtualServices()

			// determine the bindToPort setting for listeners
			bindToPort := false
			if noneMode {
				// dont care what the listener's capture mode setting is. The proxy does not use iptables
				bindToPort = true
			} else {
				// proxy uses iptables redirect or tproxy. IF mode is not set
				// for older proxies, it defaults to iptables redirect.  If the
				// listener's capture mode specifies NONE, then the proxy wants
				// this listener alone to be on a physical port. If the
				// listener's capture mode is default, then its same as
				// iptables i.e. bindToPort is false.
				if egressListener.IstioListener != nil &&
					egressListener.IstioListener.CaptureMode == networking.CaptureMode_NONE {
					bindToPort = true
				}
			}

			if egressListener.IstioListener != nil &&
				egressListener.IstioListener.Port != nil {
				// We have a non catch all listener on some user specified port
				// The user specified port may or may not match a service port.
				// If it does not match any service port and the service has only
				// one port, then we pick a default service port. If service has
				// multiple ports, we expect the user to provide a virtualService
				// that will route to a proper Service.

				listenPort := &model.Port{
					Port:     int(egressListener.IstioListener.Port.Number),
					Protocol: model.ParseProtocol(egressListener.IstioListener.Port.Protocol),
					Name:     egressListener.IstioListener.Port.Name,
				}

				// If capture mode is NONE i.e., bindToPort is true, and
				// Bind IP + Port is specified, we will bind to the specified IP and Port.
				// This specified IP is ideally expected to be a loopback IP.
				//
				// If capture mode is NONE i.e., bindToPort is true, and
				// only Port is specified, we will bind to the default loopback IP
				// 127.0.0.1 and the specified Port.
				//
				// If capture mode is NONE, i.e., bindToPort is true, and
				// only Bind IP is specified, we will bind to the specified IP
				// for each port as defined in the service registry.
				//
				// If captureMode is not NONE, i.e., bindToPort is false, then
				// we will bind to user specified IP (if any) or to the VIPs of services in
				// this egress listener.
				bind := egressListener.IstioListener.Bind
				if bindToPort && bind == "" {
					bind = LocalhostAddress
				}

				for _, service := range services {
					listenerOpts := buildListenerOpts{
						env:            env,
						proxy:          node,
						proxyInstances: proxyInstances,
						proxyLabels:    proxyLabels,
						bind:           bind,
						port:           listenPort.Port,
						bindToPort:     bindToPort,
					}

					pluginParams := &plugin.InputParams{
						ListenerProtocol: plugin.ModelProtocolToListenerProtocol(listenPort.Protocol),
						ListenerCategory: networking.EnvoyFilter_ListenerMatch_SIDECAR_OUTBOUND,
						Env:              env,
						Node:             node,
						ProxyInstances:   proxyInstances,
						Push:             push,
						Bind:             bind,
						Port:             listenPort,
						Service:          service,
					}

					configgen.buildSidecarOutboundListenerForPortOrUDS(listenerOpts, pluginParams, listenerMap, virtualServices)
				}
			} else {
				// This is a catch all egress listener with no port. This
				// should be the last egress listener in the sidecar
				// Scope. Construct a listener for each service and service
				// port, if and only if this port was not specified in any of
				// the preceding listeners from the sidecarScope. This allows
				// users to specify a trimmed set of services for one or more
				// listeners and then add a catch all egress listener for all
				// other ports. Doing so allows people to restrict the set of
				// services exposed on one or more listeners, and avoid hard
				// port conflicts like tcp taking over http or http taking over
				// tcp, or simply specify that of all the listeners that Istio
				// generates, the user would like to have only specific sets of
				// services exposed on a particular listener.
				//
				// To ensure that we do not add anything to listeners we have
				// already generated, run through the outboundListenerEntry map and set
				// the locked bit to true.
				// buildSidecarOutboundListenerForPortOrUDS will not add/merge
				// any HTTP/TCP listener if there is already a outboundListenerEntry
				// with locked bit set to true
				for _, e := range listenerMap {
					e.locked = true
				}

				bind := ""
				if egressListener.IstioListener != nil && egressListener.IstioListener.Bind != "" {
					bind = egressListener.IstioListener.Bind
				}
				if bindToPort && bind == "" {
					bind = LocalhostAddress
				}
				for _, service := range services {
					for _, servicePort := range service.Ports {
						// check if this node is capable of starting a listener on this service port
						// if bindToPort is true. Else Envoy will crash
						if !validatePort(node, servicePort.Port, bindToPort) {
							continue
						}

						listenerOpts := buildListenerOpts{
							env:            env,
							proxy:          node,
							proxyInstances: proxyInstances,
							proxyLabels:    proxyLabels,
							port:           servicePort.Port,
							bind:           bind,
							bindToPort:     bindToPort,
						}

						pluginParams := &plugin.InputParams{
							ListenerProtocol: plugin.ModelProtocolToListenerProtocol(servicePort.Protocol),
							ListenerCategory: networking.EnvoyFilter_ListenerMatch_SIDECAR_OUTBOUND,
							Env:              env,
							Node:             node,
							ProxyInstances:   proxyInstances,
							Push:             push,
							Bind:             bind,
							Port:             servicePort,
							Service:          service,
						}

						configgen.buildSidecarOutboundListenerForPortOrUDS(listenerOpts, pluginParams, listenerMap, virtualServices)
					}
				}
			}
		}
	}
	// Now validate all the listeners. Collate the tcp listeners first and then the HTTP listeners
	// TODO: This is going to be bad for caching as the order of listeners in tcpListeners or httpListeners is not
	// guaranteed.
	for name, l := range listenerMap {
		if err := l.listener.Validate(); err != nil {
			log.Warnf("buildSidecarOutboundListeners: error validating listener %s (type %v): %v", name, l.servicePort.Protocol, err)
			invalidOutboundListeners.Add(1)
			continue
		}
		if l.servicePort.Protocol.IsTCP() {
			tcpListeners = append(tcpListeners, l.listener)
		} else {
			httpListeners = append(httpListeners, l.listener)
		}
	}

	return append(tcpListeners, httpListeners...)
}

// validatePort checks if the sidecar proxy is capable of listening on a
// given port in a particular bind mode for a given UID. Sidecars not running
// as root wont be able to listen on ports <1024 when using bindToPort = true
func validatePort(node *model.Proxy, i int, bindToPort bool) bool {
	if !bindToPort {
		return true // all good, iptables doesn't care
	}

	if i > 1024 {
		return true
	}

	proxyProcessUID := node.Metadata[model.NodeMetadataSidecarUID]
	if proxyProcessUID == "0" {
		return true
	}

	return false
}

// buildSidecarOutboundListenerForPortOrUDS builds a single listener and
// adds it to the listenerMap provided by the caller.  Listeners are added
// if one doesn't already exist. HTTP listeners on same port are ignored
// (as vhosts are shipped through RDS).  TCP listeners on same port are
// allowed only if they have different CIDR matches.·
func (configgen *ConfigGeneratorImpl) buildSidecarOutboundListenerForPortOrUDS(listenerOpts buildListenerOpts,
	pluginParams *plugin.InputParams, listenerMap map[string]*outboundListenerEntry, virtualServices []model.Config) {

	var destinationCIDR string
	var listenerMapKey string
	var currentListenerEntry *outboundListenerEntry

	switch pluginParams.ListenerProtocol {
	case plugin.ListenerProtocolHTTP:
		// first identify the bind if its not set. Then construct the key
		// used to lookup the listener in the conflict map.
		if len(listenerOpts.bind) == 0 { // no user specified bind. Use 0.0.0.0:Port
			listenerOpts.bind = WildcardAddress
		}
		listenerMapKey = fmt.Sprintf("%s:%d", listenerOpts.bind, pluginParams.Port.Port)

		var exists bool

		// Have we already generated a listener for this Port based on user
		// specified listener ports? if so, we should not add any more HTTP
		// services to the port. The user could have specified a sidecar
		// resource with one or more explicit ports and then added a catch
		// all listener, implying add all other ports as usual. When we are
		// iterating through the services for a catchAll egress listener,
		// the caller would have set the locked bit for each listener Entry
		// in the map.
		//
		// Check if this HTTP listener conflicts with an existing TCP
		// listener. We could have listener conflicts occur on unix domain
		// sockets, or on IP binds. Specifically, its common to see
		// conflicts on binds for wildcard address when a service has NONE
		// resolution type, since we collapse all HTTP listeners into a
		// single 0.0.0.0:port listener and use vhosts to distinguish
		// individual http services in that port
		if currentListenerEntry, exists = listenerMap[listenerMapKey]; exists {
			// NOTE: This is not a conflict. This is simply filtering the
			// services for a given listener explicitly.
			if currentListenerEntry.locked {
				return
			}
			if pluginParams.Service != nil {
				if !currentListenerEntry.servicePort.Protocol.IsHTTP() {
					outboundListenerConflict{
						metric:          model.ProxyStatusConflictOutboundListenerTCPOverHTTP,
						node:            pluginParams.Node,
						listenerName:    listenerMapKey,
						currentServices: currentListenerEntry.services,
						currentProtocol: currentListenerEntry.servicePort.Protocol,
						newHostname:     pluginParams.Service.Hostname,
						newProtocol:     pluginParams.Port.Protocol,
					}.addMetric(pluginParams.Push)
				}

				// Skip building listener for the same http port
				currentListenerEntry.services = append(currentListenerEntry.services, pluginParams.Service)
			}
			return
		}

		// No conflicts. Add a http filter chain option to the listenerOpts
		var rdsName string
		if pluginParams.Port.Port == 0 {
			rdsName = listenerOpts.bind // use the UDS as a rds name
		} else {
			rdsName = fmt.Sprintf("%d", pluginParams.Port.Port)
		}
		httpOpts := &httpListenerOpts{
			useRemoteAddress: false,
			direction:        http_conn.EGRESS,
			rds:              rdsName,
		}

		if pilot.HTTP10 || pluginParams.Node.Metadata[model.NodeMetadataHTTP10] == "1" {
			httpOpts.connectionManager = &http_conn.HttpConnectionManager{
				HttpProtocolOptions: &core.Http1ProtocolOptions{
					AcceptHttp_10: true,
				},
			}
		}

		listenerOpts.filterChainOpts = []*filterChainOpts{{
			httpOpts: httpOpts,
		}}

	case plugin.ListenerProtocolTCP:
		// first identify the bind if its not set. Then construct the key
		// used to lookup the listener in the conflict map.

		// Determine the listener address if bind is empty
		// we listen on the service VIP if and only
		// if the address is an IP address. If its a CIDR, we listen on
		// 0.0.0.0, and setup a filter chain match for the CIDR range.
		// As a small optimization, CIDRs with /32 prefix will be converted
		// into listener address so that there is a dedicated listener for this
		// ip:port. This will reduce the impact of a listener reload

		if len(listenerOpts.bind) == 0 {
			svcListenAddress := pluginParams.Service.GetServiceAddressForProxy(pluginParams.Node)
			// We should never get an empty address.
			// This is a safety guard, in case some platform adapter isn't doing things
			// properly
			if len(svcListenAddress) > 0 {
				if !strings.Contains(svcListenAddress, "/") {
					listenerOpts.bind = svcListenAddress
				} else {
					// Address is a CIDR. Fall back to 0.0.0.0 and
					// filter chain match
					destinationCIDR = svcListenAddress
					listenerOpts.bind = WildcardAddress
				}
			}
		}

		// could be a unix domain socket or an IP bind
		listenerMapKey = fmt.Sprintf("%s:%d", listenerOpts.bind, pluginParams.Port.Port)

		var exists bool

		// Have we already generated a listener for this Port based on user
		// specified listener ports? if so, we should not add any more
		// services to the port. The user could have specified a sidecar
		// resource with one or more explicit ports and then added a catch
		// all listener, implying add all other ports as usual. When we are
		// iterating through the services for a catchAll egress listener,
		// the caller would have set the locked bit for each listener Entry
		// in the map.
		//
		// Check if this TCP listener conflicts with an existing HTTP listener
		if currentListenerEntry, exists = listenerMap[listenerMapKey]; exists {
			// NOTE: This is not a conflict. This is simply filtering the
			// services for a given listener explicitly.
			if currentListenerEntry.locked {
				return
			}
			// Check for port collisions between TCP/TLS and HTTP. If
			// configured correctly, TCP/TLS ports may not collide. We'll
			// need to do additional work to find out if there is a
			// collision within TCP/TLS.
			if !currentListenerEntry.servicePort.Protocol.IsTCP() {
				// NOTE: While pluginParams.Service can be nil,
				// this code cannot be reached if Service is nil because a pluginParams.Service can be nil only
				// for user defined Egress listeners with ports. And these should occur in the API before
				// the wildcard egress listener. the check for the "locked" bit will eliminate the collision.
				// User is also not allowed to add duplicate ports in the egress listener
				var newHostname model.Hostname
				if pluginParams.Service != nil {
					newHostname = pluginParams.Service.Hostname
				} else {
					// user defined outbound listener via sidecar API
					newHostname = "sidecar-config-egress-http-listener"
				}

				outboundListenerConflict{
					metric:          model.ProxyStatusConflictOutboundListenerHTTPOverTCP,
					node:            pluginParams.Node,
					listenerName:    listenerMapKey,
					currentServices: currentListenerEntry.services,
					currentProtocol: currentListenerEntry.servicePort.Protocol,
					newHostname:     newHostname,
					newProtocol:     pluginParams.Port.Protocol,
				}.addMetric(pluginParams.Push)
				return
			}

			// We have a collision with another TCP port. This can happen
			// for headless services, or non-k8s services that do not have
			// a VIP, or when we have two binds on a unix domain socket or
			// on same IP.  Unfortunately we won't know if this is a real
			// conflict or not until we process the VirtualServices, etc.
			// The conflict resolution is done later in this code
		}

		meshGateway := map[string]bool{model.IstioMeshGateway: true}
		listenerOpts.filterChainOpts = buildSidecarOutboundTCPTLSFilterChainOpts(pluginParams.Env, pluginParams.Node,
			pluginParams.Push, virtualServices,
			destinationCIDR, pluginParams.Service,
			pluginParams.Port, listenerOpts.proxyLabels, meshGateway)
	default:
		// UDP or other protocols: no need to log, it's too noisy
		return
	}

	// Lets build the new listener with the filter chains. In the end, we will
	// merge the filter chains with any existing listener on the same port/bind point
	l := buildListener(listenerOpts)
	appendListenerFallthroughRoute(l, &listenerOpts, pluginParams.Node)

	mutable := &plugin.MutableObjects{
		Listener:     l,
		FilterChains: make([]plugin.FilterChain, len(l.FilterChains)),
	}

	for _, p := range configgen.Plugins {
		if err := p.OnOutboundListener(pluginParams, mutable); err != nil {
			log.Warn(err.Error())
		}
	}

	// Filters are serialized one time into an opaque struct once we have the complete list.
	if err := buildCompleteFilterChain(pluginParams, mutable, listenerOpts, false); err != nil {
		log.Warna("buildSidecarOutboundListeners: ", err.Error())
		return
	}

	// TODO(rshriram) merge multiple identical filter chains with just a single destination CIDR based
	// filter chain match, into a single filter chain and array of destinationcidr matches

	// We checked TCP over HTTP, and HTTP over TCP conflicts above.
	// The code below checks for TCP over TCP conflicts and merges listeners
	if currentListenerEntry != nil {
		// merge the newly built listener with the existing listener
		// if and only if the filter chains have distinct conditions
		// Extract the current filter chain matches
		// For every new filter chain match being added, check if any previous match is same
		// if so,  skip adding this filter chain with a warning
		// This is very unoptimized.
		newFilterChains := make([]listener.FilterChain, 0,
			len(currentListenerEntry.listener.FilterChains)+len(mutable.Listener.FilterChains))
		newFilterChains = append(newFilterChains, currentListenerEntry.listener.FilterChains...)

		for _, incomingFilterChain := range mutable.Listener.FilterChains {
			conflictFound := false

		compareWithExisting:
			for _, existingFilterChain := range currentListenerEntry.listener.FilterChains {
				if existingFilterChain.FilterChainMatch == nil {
					// This is a catch all filter chain.
					// We can only merge with a non-catch all filter chain
					// Else mark it as conflict
					if incomingFilterChain.FilterChainMatch == nil {
						// NOTE: While pluginParams.Service can be nil,
						// this code cannot be reached if Service is nil because a pluginParams.Service can be nil only
						// for user defined Egress listeners with ports. And these should occur in the API before
						// the wildcard egress listener. the check for the "locked" bit will eliminate the collision.
						// User is also not allowed to add duplicate ports in the egress listener
						var newHostname model.Hostname
						if pluginParams.Service != nil {
							newHostname = pluginParams.Service.Hostname
						} else {
							// user defined outbound listener via sidecar API
							newHostname = "sidecar-config-egress-tcp-listener"
						}

						conflictFound = true
						outboundListenerConflict{
							metric:          model.ProxyStatusConflictOutboundListenerTCPOverTCP,
							node:            pluginParams.Node,
							listenerName:    listenerMapKey,
							currentServices: currentListenerEntry.services,
							currentProtocol: currentListenerEntry.servicePort.Protocol,
							newHostname:     newHostname,
							newProtocol:     pluginParams.Port.Protocol,
						}.addMetric(pluginParams.Push)
						break compareWithExisting
					} else {
						continue
					}
				}
				if incomingFilterChain.FilterChainMatch == nil {
					continue
				}

				// We have two non-catch all filter chains. Check for duplicates
				if reflect.DeepEqual(*existingFilterChain.FilterChainMatch, *incomingFilterChain.FilterChainMatch) {
					var newHostname model.Hostname
					if pluginParams.Service != nil {
						newHostname = pluginParams.Service.Hostname
					} else {
						// user defined outbound listener via sidecar API
						newHostname = "sidecar-config-egress-tcp-listener"
					}

					conflictFound = true
					outboundListenerConflict{
						metric:          model.ProxyStatusConflictOutboundListenerTCPOverTCP,
						node:            pluginParams.Node,
						listenerName:    listenerMapKey,
						currentServices: currentListenerEntry.services,
						currentProtocol: currentListenerEntry.servicePort.Protocol,
						newHostname:     newHostname,
						newProtocol:     pluginParams.Port.Protocol,
					}.addMetric(pluginParams.Push)
					break compareWithExisting
				}
			}

			if !conflictFound {
				// There is no conflict with any filter chain in the existing listener.
				// So append the new filter chains to the existing listener's filter chains
				newFilterChains = append(newFilterChains, incomingFilterChain)
				if pluginParams.Service != nil {
					lEntry := listenerMap[listenerMapKey]
					lEntry.services = append(lEntry.services, pluginParams.Service)
				}
			}
		}
		currentListenerEntry.listener.FilterChains = newFilterChains
	} else {
		listenerMap[listenerMapKey] = &outboundListenerEntry{
			services:    []*model.Service{pluginParams.Service},
			servicePort: pluginParams.Port,
			bind:        listenerOpts.bind,
			listener:    mutable.Listener,
		}
	}

	if log.DebugEnabled() && len(mutable.Listener.FilterChains) > 1 || currentListenerEntry != nil {
		var numChains int
		if currentListenerEntry != nil {
			numChains = len(currentListenerEntry.listener.FilterChains)
		} else {
			numChains = len(mutable.Listener.FilterChains)
		}
		log.Debugf("buildSidecarOutboundListeners: multiple filter chain listener %s with %d chains", mutable.Listener.Name, numChains)
	}
}

func (configgen *ConfigGeneratorImpl) generateManagementListeners(node *model.Proxy, noneMode bool,
	env *model.Environment, listeners []*xdsapi.Listener) []*xdsapi.Listener {
	// Do not generate any management port listeners if the user has specified a SidecarScope object
	// with ingress listeners. Specifying the ingress listener implies that the user wants
	// to only have those specific listeners and nothing else, in the inbound path.
	generateManagementListeners := true
	sidecarScope := node.SidecarScope
	if sidecarScope != nil && sidecarScope.HasCustomIngressListeners ||
		noneMode {
		generateManagementListeners = false
	}
	if generateManagementListeners {
		// Let ServiceDiscovery decide which IP and Port are used for management if
		// there are multiple IPs
		mgmtListeners := make([]*xdsapi.Listener, 0)
		for _, ip := range node.IPAddresses {
			managementPorts := env.ManagementPorts(ip)
			management := buildSidecarInboundMgmtListeners(node, env, managementPorts, ip)
			mgmtListeners = append(mgmtListeners, management...)
		}

		// If management listener port and service port are same, bad things happen
		// when running in kubernetes, as the probes stop responding. So, append
		// non overlapping listeners only.
		for i := range mgmtListeners {
			m := mgmtListeners[i]
			l := util.GetByAddress(listeners, m.Address.String())
			if l != nil {
				log.Warnf("Omitting listener for management address %s (%s) due to collision with service listener %s (%s)",
					m.Name, m.Address.String(), l.Name, l.Address.String())
				continue
			}
			listeners = append(listeners, m)
		}
	}
	return listeners
}

// Deprecated: buildSidecarInboundMgmtListeners creates inbound TCP only listeners for the management ports on
// server (inbound). Management port listeners are slightly different from standard Inbound listeners
// in that, they do not have mixer filters nor do they have inbound auth.
// N.B. If a given management port is same as the service instance's endpoint port
// the pod will fail to start in Kubernetes, because the mixer service tries to
// lookup the service associated with the Pod. Since the pod is yet to be started
// and hence not bound to the service), the service lookup fails causing the mixer
// to fail the health check call. This results in a vicious cycle, where kubernetes
// restarts the unhealthy pod after successive failed health checks, and the mixer
// continues to reject the health checks as there is no service associated with
// the pod.
// So, if a user wants to use kubernetes probes with Istio, she should ensure
// that the health check ports are distinct from the service ports.
func buildSidecarInboundMgmtListeners(node *model.Proxy, env *model.Environment, managementPorts model.PortList, managementIP string) []*xdsapi.Listener {
	listeners := make([]*xdsapi.Listener, 0, len(managementPorts))

	if managementIP == "" {
		managementIP = "127.0.0.1"
	}

	// NOTE: We should not generate inbound listeners when the proxy does not have any IPtables traffic capture
	// as it would interfere with the workloads listening on the same port
	if node.GetInterceptionMode() == model.InterceptionNone {
		return nil
	}

	// assumes that inbound connections/requests are sent to the endpoint address
	for _, mPort := range managementPorts {
		switch mPort.Protocol {
		case model.ProtocolHTTP, model.ProtocolHTTP2, model.ProtocolGRPC, model.ProtocolGRPCWeb, model.ProtocolTCP,
			model.ProtocolHTTPS, model.ProtocolTLS, model.ProtocolMongo, model.ProtocolRedis, model.ProtocolMySQL:

			instance := &model.ServiceInstance{
				Endpoint: model.NetworkEndpoint{
					Address:     managementIP,
					Port:        mPort.Port,
					ServicePort: mPort,
				},
				Service: &model.Service{
					Hostname: ManagementClusterHostname,
				},
			}
			listenerOpts := buildListenerOpts{
				bind: managementIP,
				port: mPort.Port,
				filterChainOpts: []*filterChainOpts{{
					networkFilters: buildInboundNetworkFilters(env, node, instance),
				}},
				// No user filters for the management unless we introduce new listener matches
				skipUserFilters: true,
			}
			l := buildListener(listenerOpts)
			mutable := &plugin.MutableObjects{
				Listener:     l,
				FilterChains: []plugin.FilterChain{{}},
			}
			pluginParams := &plugin.InputParams{
				ListenerProtocol: plugin.ListenerProtocolTCP,
				ListenerCategory: networking.EnvoyFilter_ListenerMatch_SIDECAR_OUTBOUND,
				Env:              env,
				Node:             node,
				Port:             mPort,
			}
			// TODO: should we call plugins for the admin port listeners too? We do everywhere else we construct listeners.
			if err := buildCompleteFilterChain(pluginParams, mutable, listenerOpts, false); err != nil {
				log.Warna("buildSidecarInboundMgmtListeners ", err.Error())
			} else {
				listeners = append(listeners, l)
			}
		default:
			log.Warnf("Unsupported inbound protocol %v for management port %#v",
				mPort.Protocol, mPort)
		}
	}

	return listeners
}

// httpListenerOpts are options for an HTTP listener
type httpListenerOpts struct {
	//nolint: maligned
	routeConfig      *xdsapi.RouteConfiguration
	rds              string
	useRemoteAddress bool
	direction        http_conn.HttpConnectionManager_Tracing_OperationName
	// If set, use this as a basis
	connectionManager *http_conn.HttpConnectionManager
	// stat prefix for the http connection manager
	// DO not set this field. Will be overridden by buildCompleteFilterChain
	statPrefix string
	// addGRPCWebFilter specifies whether the envoy.grpc_web HTTP filter
	// should be added.
	addGRPCWebFilter bool
}

// filterChainOpts describes a filter chain: a set of filters with the same TLS context
type filterChainOpts struct {
	sniHosts         []string
	destinationCIDRs []string
	metadata         *core.Metadata
	tlsContext       *auth.DownstreamTlsContext
	httpOpts         *httpListenerOpts
	match            *listener.FilterChainMatch
	listenerFilters  []listener.ListenerFilter
	networkFilters   []listener.Filter
}

// buildListenerOpts are the options required to build a Listener
type buildListenerOpts struct {
	// nolint: maligned
	env             *model.Environment
	proxy           *model.Proxy
	proxyInstances  []*model.ServiceInstance
	proxyLabels     model.LabelsCollection
	bind            string
	port            int
	bindToPort      bool
	filterChainOpts []*filterChainOpts
	skipUserFilters bool
}

func buildHTTPConnectionManager(node *model.Proxy, env *model.Environment, httpOpts *httpListenerOpts,
	httpFilters []*http_conn.HttpFilter, isGateway bool) *http_conn.HttpConnectionManager {

	filters := make([]*http_conn.HttpFilter, len(httpFilters))
	copy(filters, httpFilters)

	if httpOpts.addGRPCWebFilter {
		filters = append(filters, &http_conn.HttpFilter{Name: xdsutil.GRPCWeb})
	}

<<<<<<< HEAD
=======
	// for rate limit service config
	rateLimiterFiler := http_conn.HttpFilter{Name: xdsutil.HTTPRateLimit}
	rateLimitService := v2.RateLimitServiceConfig{
		GrpcService: &core.GrpcService{
			TargetSpecifier: &core.GrpcService_EnvoyGrpc_{
				EnvoyGrpc: &core.GrpcService_EnvoyGrpc{
					ClusterName: "rate_limit_service",
				},
			},
		},
	}
	rateLimitServiceConfig := rate_limit_config.RateLimit{
		Domain:           "qingzhou",
		RateLimitService: &rateLimitService,
	}
	rateLimiterFiler.ConfigType = &http_conn.HttpFilter_Config{Config: util.MessageToStruct(&rateLimitServiceConfig)}

>>>>>>> a3019828
	if isGateway {
		filters = append(filters,
			&http_conn.HttpFilter{Name: transformation.FilterName},
			&http_conn.HttpFilter{Name: pl.IpRestriction},
		)
	}

	filters = append(filters,
		&http_conn.HttpFilter{Name: xdsutil.CORS},
		&http_conn.HttpFilter{Name: xdsutil.Fault},
<<<<<<< HEAD
=======
		&rateLimiterFiler,
>>>>>>> a3019828
		&http_conn.HttpFilter{Name: xdsutil.Router},
	)

	if httpOpts.connectionManager == nil {
		httpOpts.connectionManager = &http_conn.HttpConnectionManager{}
	}

	connectionManager := httpOpts.connectionManager
	connectionManager.CodecType = http_conn.AUTO
	connectionManager.AccessLog = []*accesslog.AccessLog{}
	connectionManager.HttpFilters = filters
	connectionManager.StatPrefix = httpOpts.statPrefix
	if httpOpts.useRemoteAddress {
		connectionManager.UseRemoteAddress = proto.BoolTrue
	} else {
		connectionManager.UseRemoteAddress = proto.BoolFalse
	}

	// Allow websocket upgrades
	websocketUpgrade := &http_conn.HttpConnectionManager_UpgradeConfig{UpgradeType: "websocket"}
	connectionManager.UpgradeConfigs = []*http_conn.HttpConnectionManager_UpgradeConfig{websocketUpgrade}

	idleTimeout, err := time.ParseDuration(node.Metadata[model.NodeMetadataIdleTimeout])
	if idleTimeout > 0 && err == nil {
		connectionManager.IdleTimeout = &idleTimeout
	}

	notimeout := 0 * time.Second
	connectionManager.StreamIdleTimeout = &notimeout

	if httpOpts.rds != "" {
		rds := &http_conn.HttpConnectionManager_Rds{
			Rds: &http_conn.Rds{
				ConfigSource: core.ConfigSource{
					ConfigSourceSpecifier: &core.ConfigSource_Ads{
						Ads: &core.AggregatedConfigSource{},
					},
				},
				RouteConfigName: httpOpts.rds,
			},
		}
		connectionManager.RouteSpecifier = rds
	} else {
		connectionManager.RouteSpecifier = &http_conn.HttpConnectionManager_RouteConfig{RouteConfig: httpOpts.routeConfig}
	}

	if env.Mesh.AccessLogFile != "" {
		fl := &fileaccesslog.FileAccessLog{
			Path: env.Mesh.AccessLogFile,
		}

		acc := &accesslog.AccessLog{
			Name: xdsutil.FileAccessLog,
		}

		if util.IsProxyVersionGE11(node) {
			buildAccessLog(fl, env)
		}

		if util.IsXDSMarshalingToAnyEnabled(node) {
			acc.ConfigType = &accesslog.AccessLog_TypedConfig{TypedConfig: util.MessageToAny(fl)}
		} else {
			acc.ConfigType = &accesslog.AccessLog_Config{Config: util.MessageToStruct(fl)}
		}

		connectionManager.AccessLog = []*accesslog.AccessLog{acc}
	}

	if env.Mesh.EnableTracing {
		tc := model.GetTraceConfig()
		connectionManager.Tracing = &http_conn.HttpConnectionManager_Tracing{
			OperationName: httpOpts.direction,
			ClientSampling: &envoy_type.Percent{
				Value: tc.ClientSampling,
			},
			RandomSampling: &envoy_type.Percent{
				Value: tc.RandomSampling,
			},
			OverallSampling: &envoy_type.Percent{
				Value: tc.OverallSampling,
			},
		}
		connectionManager.GenerateRequestId = proto.BoolTrue
	}
	connectionManager.AddUserAgent = &types.BoolValue{
		Value: true,
	}

	return connectionManager
}

// buildListener builds and initializes a Listener proto based on the provided opts. It does not set any filters.
func buildListener(opts buildListenerOpts) *xdsapi.Listener {
	filterChains := make([]listener.FilterChain, 0, len(opts.filterChainOpts))
	listenerFiltersMap := make(map[string]bool)
	var listenerFilters []listener.ListenerFilter

	// add a TLS inspector if we need to detect ServerName or ALPN
	needTLSInspector := false
	for _, chain := range opts.filterChainOpts {
		needsALPN := chain.tlsContext != nil && chain.tlsContext.CommonTlsContext != nil && len(chain.tlsContext.CommonTlsContext.AlpnProtocols) > 0
		if len(chain.sniHosts) > 0 || needsALPN {
			needTLSInspector = true
			break
		}
	}
	if needTLSInspector {
		listenerFiltersMap[envoyListenerTLSInspector] = true
		listenerFilters = append(listenerFilters, listener.ListenerFilter{Name: envoyListenerTLSInspector})
	}

	for _, chain := range opts.filterChainOpts {
		for _, filter := range chain.listenerFilters {
			if _, exist := listenerFiltersMap[filter.Name]; !exist {
				listenerFiltersMap[filter.Name] = true
				listenerFilters = append(listenerFilters, filter)
			}
		}
		match := &listener.FilterChainMatch{}
		needMatch := false
		if chain.match != nil {
			needMatch = true
			match = chain.match
		}
		if len(chain.sniHosts) > 0 {
			sort.Strings(chain.sniHosts)
			fullWildcardFound := false
			for _, h := range chain.sniHosts {
				if h == "*" {
					fullWildcardFound = true
					// If we have a host with *, it effectively means match anything, i.e.
					// no SNI based matching for this host.
					break
				}
			}
			if !fullWildcardFound {
				match.ServerNames = chain.sniHosts
			}
		}
		if len(chain.destinationCIDRs) > 0 {
			sort.Strings(chain.destinationCIDRs)
			for _, d := range chain.destinationCIDRs {
				if len(d) == 0 {
					continue
				}
				cidr := util.ConvertAddressToCidr(d)
				if cidr != nil && cidr.AddressPrefix != model.UnspecifiedIP {
					match.PrefixRanges = append(match.PrefixRanges, cidr)
				}
			}
		}

		if !needMatch && reflect.DeepEqual(*match, listener.FilterChainMatch{}) {
			match = nil
		}
		filterChains = append(filterChains, listener.FilterChain{
			FilterChainMatch: match,
			TlsContext:       chain.tlsContext,
		})
	}

	var deprecatedV1 *xdsapi.Listener_DeprecatedV1
	if !opts.bindToPort {
		deprecatedV1 = &xdsapi.Listener_DeprecatedV1{
			BindToPort: proto.BoolFalse,
		}
	}

	return &xdsapi.Listener{
		// TODO: need to sanitize the opts.bind if its a UDS socket, as it could have colons, that envoy
		// doesn't like
		Name:            fmt.Sprintf("%s_%d", opts.bind, opts.port),
		Address:         util.BuildAddress(opts.bind, uint32(opts.port)),
		ListenerFilters: listenerFilters,
		FilterChains:    filterChains,
		DeprecatedV1:    deprecatedV1,
	}
}

// appendListenerFallthroughRoute adds a filter that will match all traffic and direct to the
// PassthroughCluster. This should be appended as the final filter or it will mask the others.
// This allows external https traffic, even when port the port (usually 443) is in use by another service.
func appendListenerFallthroughRoute(l *xdsapi.Listener, opts *buildListenerOpts, node *model.Proxy) {
	// If traffic policy is REGISTRY_ONLY, the traffic will already be blocked, so no action is needed.
	if pilot.EnableFallthroughRoute() &&
		opts.env.Mesh.OutboundTrafficPolicy.Mode == meshconfig.MeshConfig_OutboundTrafficPolicy_ALLOW_ANY {

		wildcardMatch := &listener.FilterChainMatch{}
		for _, fc := range l.FilterChains {
			if fc.FilterChainMatch == nil || fc.FilterChainMatch == wildcardMatch {
				// We can only have one wildcard match. If the filter chain already has one, skip it
				// This happens in the case of HTTP, which will get a fallthrough route added later,
				// or TCP, which is not supported
				return
			}
		}
		tcpFilter := listener.Filter{
			Name: xdsutil.TCPProxy,
		}
		config := &tcp_proxy.TcpProxy{
			StatPrefix:       util.PassthroughCluster,
			ClusterSpecifier: &tcp_proxy.TcpProxy_Cluster{Cluster: util.PassthroughCluster},
		}
		if util.IsXDSMarshalingToAnyEnabled(node) {
			tcpFilter.ConfigType = &listener.Filter_TypedConfig{TypedConfig: util.MessageToAny(config)}
		} else {
			tcpFilter.ConfigType = &listener.Filter_Config{Config: util.MessageToStruct(config)}
		}

		opts.filterChainOpts = append(opts.filterChainOpts, &filterChainOpts{
			networkFilters: []listener.Filter{tcpFilter},
		})
		l.FilterChains = append(l.FilterChains, listener.FilterChain{FilterChainMatch: wildcardMatch})

	}
}

// buildCompleteFilterChain adds the provided TCP and HTTP filters to the provided Listener and serializes them.
//
// TODO: should we change this from []plugins.FilterChains to [][]listener.Filter, [][]*http_conn.HttpFilter?
// TODO: given how tightly tied listener.FilterChains, opts.filterChainOpts, and mutable.FilterChains are to eachother
// we should encapsulate them some way to ensure they remain consistent (mainly that in each an index refers to the same
// chain)
func buildCompleteFilterChain(pluginParams *plugin.InputParams, mutable *plugin.MutableObjects, opts buildListenerOpts,
	isGateway bool) error {
	if len(opts.filterChainOpts) == 0 {
		return fmt.Errorf("must have more than 0 chains in listener: %#v", mutable.Listener)
	}

	httpConnectionManagers := make([]*http_conn.HttpConnectionManager, len(mutable.FilterChains))
	for i := range mutable.FilterChains {
		chain := mutable.FilterChains[i]
		opt := opts.filterChainOpts[i]
		mutable.Listener.FilterChains[i].Metadata = opt.metadata

		if opt.httpOpts == nil {
			// we are building a network filter chain (no http connection manager) for this filter chain
			// In HTTP, we need to have mixer, RBAC, etc. upfront so that they can enforce policies immediately
			// For network filters such as mysql, mongo, etc., we need the filter codec upfront. Data from this
			// codec is used by RBAC or mixer later.

			if len(opt.networkFilters) > 0 {
				// this is the terminating filter
				lastNetworkFilter := opt.networkFilters[len(opt.networkFilters)-1]

				for n := 0; n < len(opt.networkFilters)-1; n++ {
					mutable.Listener.FilterChains[i].Filters = append(mutable.Listener.FilterChains[i].Filters, opt.networkFilters[n])
				}

				if len(chain.TCP) > 0 {
					mutable.Listener.FilterChains[i].Filters = append(mutable.Listener.FilterChains[i].Filters, chain.TCP...)
				}
				mutable.Listener.FilterChains[i].Filters = append(mutable.Listener.FilterChains[i].Filters, lastNetworkFilter)
			}
			log.Debugf("attached %d network filters to listener %q filter chain %d", len(chain.TCP)+len(opt.networkFilters), mutable.Listener.Name, i)
		} else {
			// Add the TCP filters first.. and then the HTTP connection manager
			if len(chain.TCP) > 0 {
				mutable.Listener.FilterChains[i].Filters = append(mutable.Listener.FilterChains[i].Filters, chain.TCP...)
			}
			if opt.httpOpts != nil {
				opt.httpOpts.statPrefix = mutable.Listener.Name
				httpConnectionManagers[i] = buildHTTPConnectionManager(pluginParams.Node, opts.env, opt.httpOpts, chain.HTTP, isGateway)
				filter := listener.Filter{
					Name: xdsutil.HTTPConnectionManager,
				}
				if util.IsXDSMarshalingToAnyEnabled(pluginParams.Node) {
					filter.ConfigType = &listener.Filter_TypedConfig{TypedConfig: util.MessageToAny(httpConnectionManagers[i])}
				} else {
					filter.ConfigType = &listener.Filter_Config{Config: util.MessageToStruct(httpConnectionManagers[i])}
				}
				mutable.Listener.FilterChains[i].Filters = append(mutable.Listener.FilterChains[i].Filters, filter)
				log.Debugf("attached HTTP filter with %d http_filter options to listener %q filter chain %d",
					len(httpConnectionManagers[i].HttpFilters), mutable.Listener.Name, i)
			}
		}
	}

	if !opts.skipUserFilters {
		// NOTE: we have constructed the HTTP connection manager filter above and we are passing the whole filter chain
		// EnvoyFilter crd could choose to replace the HTTP ConnectionManager that we built or can choose to add
		// more filters to the HTTP filter chain. In the latter case, the insertUserFilters function will
		// overwrite the HTTP connection manager in the filter chain after inserting the new filters
		insertUserFilters(pluginParams, mutable.Listener, httpConnectionManagers)
	}

	return nil
}<|MERGE_RESOLUTION|>--- conflicted
+++ resolved
@@ -1450,8 +1450,6 @@
 		filters = append(filters, &http_conn.HttpFilter{Name: xdsutil.GRPCWeb})
 	}
 
-<<<<<<< HEAD
-=======
 	// for rate limit service config
 	rateLimiterFiler := http_conn.HttpFilter{Name: xdsutil.HTTPRateLimit}
 	rateLimitService := v2.RateLimitServiceConfig{
@@ -1469,7 +1467,6 @@
 	}
 	rateLimiterFiler.ConfigType = &http_conn.HttpFilter_Config{Config: util.MessageToStruct(&rateLimitServiceConfig)}
 
->>>>>>> a3019828
 	if isGateway {
 		filters = append(filters,
 			&http_conn.HttpFilter{Name: transformation.FilterName},
@@ -1480,10 +1477,7 @@
 	filters = append(filters,
 		&http_conn.HttpFilter{Name: xdsutil.CORS},
 		&http_conn.HttpFilter{Name: xdsutil.Fault},
-<<<<<<< HEAD
-=======
 		&rateLimiterFiler,
->>>>>>> a3019828
 		&http_conn.HttpFilter{Name: xdsutil.Router},
 	)
 
