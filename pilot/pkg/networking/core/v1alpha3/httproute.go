--- conflicted
+++ resolved
@@ -28,7 +28,6 @@
 	"istio.io/istio/pilot/pkg/networking/plugin"
 	"istio.io/istio/pilot/pkg/networking/util"
 	"istio.io/istio/pkg/features/pilot"
-	"istio.io/istio/pkg/log"
 	"istio.io/istio/pkg/proto"
 	"istio.io/pkg/log"
 )
@@ -174,23 +173,15 @@
 			name := fmt.Sprintf("%s:%d", host, virtualHostWrapper.Port)
 			if _, found := uniques[name]; !found {
 				uniques[name] = struct{}{}
-<<<<<<< HEAD
 				vh := route.VirtualHost{
-					Name:    fmt.Sprintf("%s:%d", host, virtualHostWrapper.Port),
-					Domains: []string{host, fmt.Sprintf("%s:%d", host, virtualHostWrapper.Port)},
-					Routes:  virtualHostWrapper.Routes,
-				}
-				if addSuffixIfNecessary(push, host, virtualHostWrapper, uniques, name, node, env, egressVh, vh) {
-					continue
-				}
-				virtualHosts = append(virtualHosts, vh)
-=======
-				virtualHosts = append(virtualHosts, route.VirtualHost{
 					Name:    name,
 					Domains: []string{host, fmt.Sprintf("%s:%d", host, virtualHostWrapper.Port)},
 					Routes:  virtualHostWrapper.Routes,
-				})
->>>>>>> d9e231ed
+				}
+				if addSuffixIfNecessary(push, host, virtualHostWrapper, uniques, name, node, env, egressVh, vh) {
+					continue
+				}
+				virtualHosts = append(virtualHosts, vh)
 			} else {
 				push.Add(model.DuplicatedDomains, name, node, fmt.Sprintf("duplicate domain from virtual service: %s", name))
 				log.Debugf("Dropping duplicate route entry %v.", name)
@@ -201,9 +192,8 @@
 			name := fmt.Sprintf("%s:%d", svc.Hostname, virtualHostWrapper.Port)
 			if _, found := uniques[name]; !found {
 				uniques[name] = struct{}{}
-<<<<<<< HEAD
 				vh := route.VirtualHost{
-					Name:    fmt.Sprintf("%s:%d", svc.Hostname, virtualHostWrapper.Port),
+					Name:    name,
 					Domains: generateVirtualHostDomains(svc, virtualHostWrapper.Port, node),
 					Routes:  virtualHostWrapper.Routes,
 				}
@@ -219,13 +209,6 @@
 					vh.Domains = append(vh.Domains, namespace+"."+serviceName+push.Env.NsfHostSuffix)
 				}
 				virtualHosts = append(virtualHosts, vh)
-=======
-				virtualHosts = append(virtualHosts, route.VirtualHost{
-					Name:    name,
-					Domains: generateVirtualHostDomains(svc, virtualHostWrapper.Port, node),
-					Routes:  virtualHostWrapper.Routes,
-				})
->>>>>>> d9e231ed
 			} else {
 				push.Add(model.DuplicatedDomains, name, node, fmt.Sprintf("duplicate domain from virtual service: %s", name))
 				log.Debugf("Dropping duplicate route entry %v.", name)
