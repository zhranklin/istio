--- conflicted
+++ resolved
@@ -172,15 +172,19 @@
 		}
 		virtualHosts := make([]route.VirtualHost, 0, len(virtualHostWrapper.VirtualServiceHosts)+len(virtualHostWrapper.Services))
 		for _, host := range virtualHostWrapper.VirtualServiceHosts {
-<<<<<<< HEAD
 			name := fmt.Sprintf("%s:%d", host, virtualHostWrapper.Port)
 			if _, found := uniques[name]; !found {
 				uniques[name] = struct{}{}
-				virtualHosts = append(virtualHosts, route.VirtualHost{
-					Name:    name,
+				vh := route.VirtualHost{
+					Name:    fmt.Sprintf("%s:%d", host, virtualHostWrapper.Port),
 					Domains: []string{host, fmt.Sprintf("%s:%d", host, virtualHostWrapper.Port)},
 					Routes:  virtualHostWrapper.Routes,
-				})
+				}
+				if (push.Env.NsfHostPrefix != "" || push.Env.NsfHostSuffix != "") && isK8SSvcHost(host) {
+					serviceName := strings.Split(host, ".")[0]
+					vh.Domains = append(vh.Domains, push.Env.NsfHostPrefix+serviceName+push.Env.NsfHostSuffix)
+				}
+				virtualHosts = append(virtualHosts, vh)
 			} else {
 				push.Add(model.DuplicatedDomains, name, node, fmt.Sprintf("duplicate domain from virtual service: %s", name))
 				log.Debugf("Dropping duplicate route entry %v.", name)
@@ -191,40 +195,20 @@
 			name := fmt.Sprintf("%s:%d", svc.Hostname, virtualHostWrapper.Port)
 			if _, found := uniques[name]; !found {
 				uniques[name] = struct{}{}
-				virtualHosts = append(virtualHosts, route.VirtualHost{
-					Name:    name,
+				vh := route.VirtualHost{
+					Name:    fmt.Sprintf("%s:%d", svc.Hostname, virtualHostWrapper.Port),
 					Domains: generateVirtualHostDomains(svc, virtualHostWrapper.Port, node),
 					Routes:  virtualHostWrapper.Routes,
-				})
+				}
+				if (push.Env.NsfHostPrefix != "" || push.Env.NsfHostSuffix != "") && isK8SSvcHost(string(svc.Hostname)) {
+					serviceName := strings.Split(string(svc.Hostname), ".")[0]
+					vh.Domains = append(vh.Domains, push.Env.NsfHostPrefix+serviceName+push.Env.NsfHostSuffix)
+				}
+				virtualHosts = append(virtualHosts, vh)
 			} else {
 				push.Add(model.DuplicatedDomains, name, node, fmt.Sprintf("duplicate domain from virtual service: %s", name))
 				log.Debugf("Dropping duplicate route entry %v.", name)
 			}
-=======
-			vh := route.VirtualHost{
-				Name:    fmt.Sprintf("%s:%d", host, virtualHostWrapper.Port),
-				Domains: []string{host, fmt.Sprintf("%s:%d", host, virtualHostWrapper.Port)},
-				Routes:  virtualHostWrapper.Routes,
-			}
-			if (push.Env.NsfHostPrefix != "" || push.Env.NsfHostSuffix != "") && isK8SSvcHost(host) {
-				serviceName := strings.Split(host, ".")[0]
-				vh.Domains = append(vh.Domains, push.Env.NsfHostPrefix+serviceName+push.Env.NsfHostSuffix)
-			}
-			virtualHosts = append(virtualHosts, vh)
-		}
-
-		for _, svc := range virtualHostWrapper.Services {
-			vh := route.VirtualHost{
-				Name:    fmt.Sprintf("%s:%d", svc.Hostname, virtualHostWrapper.Port),
-				Domains: generateVirtualHostDomains(svc, virtualHostWrapper.Port, node),
-				Routes:  virtualHostWrapper.Routes,
-			}
-			if (push.Env.NsfHostPrefix != "" || push.Env.NsfHostSuffix != "") && isK8SSvcHost(string(svc.Hostname)) {
-				serviceName := strings.Split(string(svc.Hostname), ".")[0]
-				vh.Domains = append(vh.Domains, push.Env.NsfHostPrefix+serviceName+push.Env.NsfHostSuffix)
-			}
-			virtualHosts = append(virtualHosts, vh)
->>>>>>> ea867e73
 		}
 
 		vHostPortMap[virtualHostWrapper.Port] = append(vHostPortMap[virtualHostWrapper.Port], virtualHosts...)
