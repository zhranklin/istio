// Copyright 2018 Istio Authors
//
// Licensed under the Apache License, Version 2.0 (the "License");
// you may not use this file except in compliance with the License.
// You may obtain a copy of the License at
//
//     http://www.apache.org/licenses/LICENSE-2.0
//
// Unless required by applicable law or agreed to in writing, software
// distributed under the License is distributed on an "AS IS" BASIS,
// WITHOUT WARRANTIES OR CONDITIONS OF ANY KIND, either express or implied.
// See the License for the specific language governing permissions and
// limitations under the License.

package v1alpha3

import (
	"fmt"
	"istio.io/istio/pilot/pkg/networking/plugin/extension"
	"strconv"
	"strings"

	"istio.io/istio/pkg/features/pilot"

	xdsapi "github.com/envoyproxy/go-control-plane/envoy/api/v2"
	"github.com/envoyproxy/go-control-plane/envoy/api/v2/auth"
	"github.com/envoyproxy/go-control-plane/envoy/api/v2/core"
	"github.com/envoyproxy/go-control-plane/envoy/api/v2/listener"
	"github.com/envoyproxy/go-control-plane/envoy/api/v2/route"
	http_conn "github.com/envoyproxy/go-control-plane/envoy/config/filter/network/http_connection_manager/v2"
	"github.com/hashicorp/go-multierror"

	networking "istio.io/api/networking/v1alpha3"
	"istio.io/istio/pilot/pkg/model"
	istio_rate_limit "istio.io/istio/pilot/pkg/networking/core/v1alpha3/rate_limit"
	istio_route "istio.io/istio/pilot/pkg/networking/core/v1alpha3/route"
	"istio.io/istio/pilot/pkg/networking/plugin"
	"istio.io/istio/pilot/pkg/networking/util"
	"istio.io/istio/pkg/log"
	"istio.io/istio/pkg/proto"
)

func (configgen *ConfigGeneratorImpl) buildGatewayListeners(env *model.Environment, node *model.Proxy, push *model.PushContext) ([]*xdsapi.Listener, error) {
	// collect workload labels
	workloadInstances := node.ServiceInstances

	var workloadLabels model.LabelsCollection
	for _, w := range workloadInstances {
		workloadLabels = append(workloadLabels, w.Labels)
	}

	gatewaysForWorkload := env.Gateways(workloadLabels)
	if len(gatewaysForWorkload) == 0 {
		log.Debuga("buildGatewayListeners: no gateways for router ", node.ID)
		return []*xdsapi.Listener{}, nil
	}

	mergedGateway := model.MergeGateways(gatewaysForWorkload...)
	log.Debugf("buildGatewayListeners: gateways after merging: %v", mergedGateway)

	errs := &multierror.Error{}
	listeners := make([]*xdsapi.Listener, 0, len(mergedGateway.Servers))
	for portNumber, servers := range mergedGateway.Servers {
		// on a given port, we can either have plain text HTTP servers or
		// HTTPS/TLS servers with SNI. We cannot have a mix of http and https server on same port.
		opts := buildListenerOpts{
			env:        env,
			proxy:      node,
			bind:       WildcardAddress,
			port:       int(portNumber),
			bindToPort: true,
		}

		protocol := model.ParseProtocol(servers[0].Port.Protocol)
		listenerProtocol := plugin.ModelProtocolToListenerProtocol(protocol)
		if protocol.IsHTTP() {
			// We have a list of HTTP servers on this port. Build a single listener for the server port.
			// We only need to look at the first server in the list as the merge logic
			// ensures that all servers are of same type.
			routeName := mergedGateway.RouteNamesByServer[servers[0]]
			opts.filterChainOpts = []*filterChainOpts{configgen.createGatewayHTTPFilterChainOpts(node, servers[0], routeName)}
		} else {
			// build http connection manager with TLS context, for HTTPS servers using simple/mutual TLS
			// build listener with tcp proxy, with or without TLS context, for TCP servers
			//   or TLS servers using simple/mutual/passthrough TLS
			//   or HTTPS servers using passthrough TLS
			// This process typically yields multiple filter chain matches (with SNI) [if TLS is used]
			filterChainOpts := make([]*filterChainOpts, 0)

			for _, server := range servers {
				if model.IsTLSServer(server) && model.IsHTTPServer(server) {
					// This is a HTTPS server, where we are doing TLS termination. Build a http connection manager with TLS context
					routeName := mergedGateway.RouteNamesByServer[server]
					filterChainOpts = append(filterChainOpts, configgen.createGatewayHTTPFilterChainOpts(node, server, routeName))
				} else {
					// passthrough or tcp, yields multiple filter chains
					filterChainOpts = append(filterChainOpts, configgen.createGatewayTCPFilterChainOpts(node, env, push,
						server, map[string]bool{mergedGateway.GatewayNameForServer[server]: true})...)
				}
			}
			opts.filterChainOpts = filterChainOpts
		}

		l := buildListener(opts)
		mutable := &plugin.MutableObjects{
			Listener: l,
			// Note: buildListener creates filter chains but does not populate the filters in the chain; that's what
			// this is for.
			FilterChains: make([]plugin.FilterChain, len(l.FilterChains)),
		}

		// Begin shady logic
		// buildListener builds an empty array of filters in the listener struct
		// mutable object above has a FilterChains field that has same number of empty structs (matching number of
		// filter chains). All plugins iterate over this array, and fill up the HTTP or TCP part of the
		// plugin.FilterChain struct.
		// TODO: need a cleaner way of communicating this info
		for i := range mutable.FilterChains {
			if opts.filterChainOpts[i].httpOpts != nil {
				mutable.FilterChains[i].ListenerProtocol = plugin.ListenerProtocolHTTP
			} else {
				mutable.FilterChains[i].ListenerProtocol = plugin.ListenerProtocolTCP
			}
		}
		// end shady logic

		var si *model.ServiceInstance
		for _, w := range workloadInstances {
			if w.Endpoint.Port == int(portNumber) {
				si = w
				break
			}
		}

		pluginParams := &plugin.InputParams{
			ListenerProtocol: listenerProtocol,
			ListenerCategory: networking.EnvoyFilter_ListenerMatch_GATEWAY,
			Env:              env,
			Node:             node,
			ProxyInstances:   workloadInstances,
			Push:             push,
			ServiceInstance:  si,
			Port: &model.Port{
				Name:     servers[0].Port.Name,
				Port:     int(portNumber),
				Protocol: protocol,
			},
		}
		for _, p := range configgen.Plugins {
			if err := p.OnOutboundListener(pluginParams, mutable); err != nil {
				log.Warna("buildGatewayListeners: failed to build listener for gateway: ", err.Error())
			}
		}

		// Filters are serialized one time into an opaque struct once we have the complete list.
		if err := buildCompleteFilterChain(pluginParams, mutable, opts, true); err != nil {
			errs = multierror.Append(errs, fmt.Errorf("gateway omitting listener %q due to: %v", mutable.Listener.Name, err.Error()))
			continue
		}

		if err := mutable.Listener.Validate(); err != nil {
			errs = multierror.Append(errs, fmt.Errorf("gateway listener %s validation failed: %v", mutable.Listener.Name, err.Error()))
			continue
		}

		if log.DebugEnabled() {
			log.Debugf("buildGatewayListeners: constructed listener with %d filter chains:\n%v",
				len(mutable.Listener.FilterChains), mutable.Listener)
		}
		listeners = append(listeners, mutable.Listener)
	}
	// We'll try to return any listeners we successfully marshaled; if we have none, we'll emit the error we built up
	err := errs.ErrorOrNil()
	if err != nil {
		// we have some listeners to return, but we also have some errors; log them
		log.Info(err.Error())
	}

	if len(listeners) == 0 {
		log.Error("buildGatewayListeners: Have zero listeners")
		return []*xdsapi.Listener{}, nil
	}

	validatedListeners := make([]*xdsapi.Listener, 0, len(mergedGateway.Servers))
	for _, l := range listeners {
		if err := l.Validate(); err != nil {
			log.Warnf("buildGatewayListeners: error validating listener %s: %v.. Skipping.", l.Name, err)
			continue
		}
		validatedListeners = append(validatedListeners, l)
	}

	return validatedListeners, nil
}

func (configgen *ConfigGeneratorImpl) buildGatewayHTTPRouteConfig(env *model.Environment, node *model.Proxy, push *model.PushContext,
	proxyInstances []*model.ServiceInstance, routeName string) (*xdsapi.RouteConfiguration, error) {

	services := push.Services(node)

	// collect workload labels
	var workloadLabels model.LabelsCollection
	for _, w := range proxyInstances {
		workloadLabels = append(workloadLabels, w.Labels)
	}

	gateways := env.Gateways(workloadLabels)
	if len(gateways) == 0 {
		log.Debuga("buildGatewayRoutes: no gateways for router ", node.ID)
		return nil, nil
	}

	merged := model.MergeGateways(gateways...)
	log.Debugf("buildGatewayRoutes: gateways after merging: %v", merged)

	// make sure that there is some server listening on this port
	if _, ok := merged.ServersByRouteName[routeName]; !ok {
		log.Warnf("Gateway missing for route %s. This is normal if gateway was recently deleted. Have %v", routeName, merged.ServersByRouteName)

		// If the flag is set, send Envoy an error, blocking all routes from being sent. This flag
		// is intended only to support legacy behavior and should be removed in the future.
		if pilot.DisablePartialRouteResponse {
			return nil, fmt.Errorf("buildGatewayRoutes: could not find server for routeName %s, have %v", routeName, merged.ServersByRouteName)
		}

		// This can happen when a gateway has recently been deleted. Envoy will still request route
		// information due to the draining of listeners, so we should not return an error.
		return nil, nil
	}

	servers := merged.ServersByRouteName[routeName]
	port := int(servers[0].Port.Number) // all these servers are for the same routeName, and therefore same port

	nameToServiceMap := make(map[model.Hostname]*model.Service, len(services))
	for _, svc := range services {
		nameToServiceMap[svc.Hostname] = svc
	}

	vHostDedupMap := make(map[model.Hostname]*route.VirtualHost)
	for _, server := range servers {
		gatewayName := merged.GatewayNameForServer[server]
		virtualServices := push.VirtualServices(node, map[string]bool{gatewayName: true})
		for _, virtualService := range virtualServices {
			virtualServiceHosts := model.StringsToHostnames(virtualService.Spec.(*networking.VirtualService).Hosts)
			serverHosts := model.HostnamesForNamespace(server.Hosts, virtualService.Namespace)

			// We have two cases here:
			// 1. virtualService hosts are 1.foo.com, 2.foo.com, 3.foo.com and server hosts are ns/*.foo.com
			// 2. virtualService hosts are *.foo.com, and server hosts are ns/1.foo.com, ns/2.foo.com, ns/3.foo.com
			intersectingHosts := serverHosts.Intersection(virtualServiceHosts)
			if len(intersectingHosts) == 0 {
				continue
			}

			routes, err := istio_route.BuildHTTPRoutesForVirtualService(node, push, virtualService, nameToServiceMap, port, nil, map[string]bool{gatewayName: true}, true)
<<<<<<< HEAD
=======
			rateLimits, err := istio_rate_limit.BuildHTTPRateLimitForVirtualService(node, push, virtualService, nameToServiceMap, port, nil, map[string]bool{gatewayName: true})

>>>>>>> a3019828
			if err != nil {
				log.Debugf("%s omitting routes for service %v due to error: %v", node.ID, virtualService, err)
				continue
			}

			for _, host := range intersectingHosts {
				if vHost, exists := vHostDedupMap[host]; exists {
					vHost.Routes = istio_route.CombineVHostRoutes(vHost.Routes, routes)
					for _, plugin := range extension.GetEnablePlugin() {
						if message, ok := plugin.BuildHostLevelPlugin(virtualService.Spec.(*networking.VirtualService)); ok {
							if util.IsXDSMarshalingToAnyEnabled(node) {
								vHost.TypedPerFilterConfig[plugin.GetName()] = util.MessageToAny(message)
							} else {
								vHost.PerFilterConfig[plugin.GetName()] = util.MessageToStruct(message)
							}
						}
					}
				} else {
					newVHost := &route.VirtualHost{
						Name:       fmt.Sprintf("%s:%d", host, port),
						Domains:    []string{string(host), fmt.Sprintf("%s:%d", host, port)},
						Routes:     routes,
						RateLimits: rateLimits,
					}
					if server.Tls != nil && server.Tls.HttpsRedirect {
						newVHost.RequireTls = route.VirtualHost_ALL
					}
					for _, plugin := range extension.GetEnablePlugin() {
						if message, ok := plugin.BuildHostLevelPlugin(virtualService.Spec.(*networking.VirtualService)); ok {
							if util.IsXDSMarshalingToAnyEnabled(node) {
								newVHost.TypedPerFilterConfig[plugin.GetName()] = util.MessageToAny(message)
							} else {
								newVHost.PerFilterConfig[plugin.GetName()] = util.MessageToStruct(message)
							}
						}
					}
					vHostDedupMap[host] = newVHost
				}
			}
		}
	}

	var virtualHosts []route.VirtualHost
	if len(vHostDedupMap) == 0 {
		log.Warnf("constructed http route config for port %d with no vhosts; Setting up a default 404 vhost", port)
		virtualHosts = []route.VirtualHost{route.VirtualHost{
			Name:    fmt.Sprintf("blackhole:%d", port),
			Domains: []string{"*"},
			Routes: []route.Route{
				{
					Match: route.RouteMatch{
						PathSpecifier: &route.RouteMatch_Prefix{Prefix: "/"},
					},
					Action: &route.Route_DirectResponse{
						DirectResponse: &route.DirectResponseAction{
							Status: 404,
						},
					},
				},
			},
		}}
	} else {
		virtualHosts = make([]route.VirtualHost, 0, len(vHostDedupMap))
		for _, v := range vHostDedupMap {
			virtualHosts = append(virtualHosts, *v)
		}
	}

	util.SortVirtualHosts(virtualHosts)

	routeCfg := &xdsapi.RouteConfiguration{
		Name:             routeName,
		VirtualHosts:     virtualHosts,
		ValidateClusters: proto.BoolFalse,
	}
	// call plugins
	for _, p := range configgen.Plugins {
		in := &plugin.InputParams{
			ListenerProtocol: plugin.ListenerProtocolHTTP,
			Env:              env,
			Node:             node,
			Push:             push,
		}
		p.OnOutboundRouteConfiguration(in, routeCfg)
	}

	return routeCfg, nil
}

// builds a HTTP connection manager for servers of type HTTP or HTTPS (mode: simple/mutual)
func (configgen *ConfigGeneratorImpl) createGatewayHTTPFilterChainOpts(
	node *model.Proxy, server *networking.Server, routeName string) *filterChainOpts {

	serverProto := model.ParseProtocol(server.Port.Protocol)

	httpProtoOpts := &core.Http1ProtocolOptions{}

	if pilot.HTTP10 || node.Metadata[model.NodeMetadataHTTP10] == "1" {
		httpProtoOpts.AcceptHttp_10 = true
	}

	// Are we processing plaintext servers or HTTPS servers?
	// If plain text, we have to combine all servers into a single listener
	if serverProto.IsHTTP() {
		return &filterChainOpts{
			// This works because we validate that only HTTPS servers can have same port but still different port names
			// and that no two non-HTTPS servers can be on same port or share port names.
			// Validation is done per gateway and also during merging
			sniHosts:   nil,
			tlsContext: nil,
			httpOpts: &httpListenerOpts{
				rds:              routeName,
				useRemoteAddress: true,
				direction:        http_conn.EGRESS, // viewed as from gateway to internal
				connectionManager: &http_conn.HttpConnectionManager{
					// Forward client cert if connection is mTLS
					ForwardClientCertDetails: http_conn.SANITIZE_SET,
					SetCurrentClientCertDetails: &http_conn.HttpConnectionManager_SetCurrentClientCertDetails{
						Subject: proto.BoolTrue,
						Uri:     true,
						Dns:     true,
					},
					ServerName:          EnvoyServerName,
					HttpProtocolOptions: httpProtoOpts,
				},
			},
		}
	}

	// Build a filter chain for the HTTPS server
	// We know that this is a HTTPS server because this function is called only for ports of type HTTP/HTTPS
	// where HTTPS server's TLS mode is not passthrough and not nil
	enableIngressSdsAgent := false
	// If proxy version is over 1.1, and proxy sends metadata USER_SDS, then create SDS config for
	// gateway listener.
	if enableSds, found := node.Metadata["USER_SDS"]; found && util.IsProxyVersionGE11(node) {
		enableIngressSdsAgent, _ = strconv.ParseBool(enableSds)
	}
	return &filterChainOpts{
		// This works because we validate that only HTTPS servers can have same port but still different port names
		// and that no two non-HTTPS servers can be on same port or share port names.
		// Validation is done per gateway and also during merging
		sniHosts:   getSNIHostsForServer(server),
		tlsContext: buildGatewayListenerTLSContext(server, enableIngressSdsAgent),
		httpOpts: &httpListenerOpts{
			rds:              routeName,
			useRemoteAddress: true,
			direction:        http_conn.EGRESS, // viewed as from gateway to internal
			connectionManager: &http_conn.HttpConnectionManager{
				// Forward client cert if connection is mTLS
				ForwardClientCertDetails: http_conn.SANITIZE_SET,
				SetCurrentClientCertDetails: &http_conn.HttpConnectionManager_SetCurrentClientCertDetails{
					Subject: proto.BoolTrue,
					Uri:     true,
					Dns:     true,
				},
				ServerName:          EnvoyServerName,
				HttpProtocolOptions: httpProtoOpts,
			},
		},
	}
}

func buildGatewayListenerTLSContext(server *networking.Server, enableSds bool) *auth.DownstreamTlsContext {
	// Server.TLS cannot be nil or passthrough. But as a safety guard, return nil
	if server.Tls == nil || model.IsPassThroughServer(server) {
		return nil // We don't need to setup TLS context for passthrough mode
	}

	tls := &auth.DownstreamTlsContext{
		CommonTlsContext: &auth.CommonTlsContext{
			AlpnProtocols: ListenersALPNProtocols,
		},
	}

	if enableSds && server.Tls.CredentialName != "" {
		// If SDS is enabled at gateway, and credential name is specified at gateway config, create
		// SDS config for gateway to fetch key/cert at gateway agent.
		tls.CommonTlsContext.TlsCertificateSdsSecretConfigs = []*auth.SdsSecretConfig{
			model.ConstructSdsSecretConfigForGatewayListener(server.Tls.CredentialName, model.IngressGatewaySdsUdsPath),
		}
		// If tls mode is MUTUAL, create SDS config for gateway to fetch certificate validation context
		// at gateway agent. Otherwise, use the static certificate validation context config.
		if server.Tls.Mode == networking.Server_TLSOptions_MUTUAL {
			tls.CommonTlsContext.ValidationContextType = &auth.CommonTlsContext_CombinedValidationContext{
				CombinedValidationContext: &auth.CommonTlsContext_CombinedCertificateValidationContext{
					DefaultValidationContext: &auth.CertificateValidationContext{VerifySubjectAltName: server.Tls.SubjectAltNames},
					ValidationContextSdsSecretConfig: model.ConstructSdsSecretConfigForGatewayListener(
						server.Tls.CredentialName+model.IngressGatewaySdsCaSuffix, model.IngressGatewaySdsUdsPath),
				},
			}
		} else if len(server.Tls.SubjectAltNames) > 0 {
			tls.CommonTlsContext.ValidationContextType = &auth.CommonTlsContext_ValidationContext{
				ValidationContext: &auth.CertificateValidationContext{
					VerifySubjectAltName: server.Tls.SubjectAltNames,
				},
			}
		}
	} else {
		// Fall back to the read-from-file approach when SDS is not enabled or Tls.CredentialName is not specified.
		tls.CommonTlsContext.TlsCertificates = []*auth.TlsCertificate{
			{
				CertificateChain: &core.DataSource{
					Specifier: &core.DataSource_Filename{
						Filename: server.Tls.ServerCertificate,
					},
				},
				PrivateKey: &core.DataSource{
					Specifier: &core.DataSource_Filename{
						Filename: server.Tls.PrivateKey,
					},
				},
			},
		}
		var trustedCa *core.DataSource
		if len(server.Tls.CaCertificates) != 0 {
			trustedCa = &core.DataSource{
				Specifier: &core.DataSource_Filename{
					Filename: server.Tls.CaCertificates,
				},
			}
		}
		if trustedCa != nil || len(server.Tls.SubjectAltNames) > 0 {
			tls.CommonTlsContext.ValidationContextType = &auth.CommonTlsContext_ValidationContext{
				ValidationContext: &auth.CertificateValidationContext{
					TrustedCa:            trustedCa,
					VerifySubjectAltName: server.Tls.SubjectAltNames,
				},
			}
		}
	}

	tls.RequireClientCertificate = proto.BoolFalse
	if server.Tls.Mode == networking.Server_TLSOptions_MUTUAL {
		tls.RequireClientCertificate = proto.BoolTrue
	}

	// Set TLS parameters if they are non-default
	if len(server.Tls.CipherSuites) > 0 ||
		server.Tls.MinProtocolVersion != networking.Server_TLSOptions_TLS_AUTO ||
		server.Tls.MaxProtocolVersion != networking.Server_TLSOptions_TLS_AUTO {

		tls.CommonTlsContext.TlsParams = &auth.TlsParameters{
			TlsMinimumProtocolVersion: convertTLSProtocol(server.Tls.MinProtocolVersion),
			TlsMaximumProtocolVersion: convertTLSProtocol(server.Tls.MaxProtocolVersion),
			CipherSuites:              server.Tls.CipherSuites,
		}
	}

	return tls
}

func convertTLSProtocol(in networking.Server_TLSOptions_TLSProtocol) auth.TlsParameters_TlsProtocol {
	out := auth.TlsParameters_TlsProtocol(in) // There should be a one-to-one enum mapping
	if out < auth.TlsParameters_TLS_AUTO || out > auth.TlsParameters_TLSv1_3 {
		log.Warnf("was not able to map TLS protocol to Envoy TLS protocol")
		return auth.TlsParameters_TLS_AUTO
	}
	return out
}

func (configgen *ConfigGeneratorImpl) createGatewayTCPFilterChainOpts(
	node *model.Proxy, env *model.Environment, push *model.PushContext, server *networking.Server,
	gatewaysForWorkload map[string]bool) []*filterChainOpts {

	// We have a TCP/TLS server. This could be TLS termination (user specifies server.TLS with simple/mutual)
	// or opaque TCP (server.TLS is nil). or it could be a TLS passthrough with SNI based routing.

	// This is opaque TCP server. Find matching virtual services with TCP blocks and forward
	if server.Tls == nil {
		if filters := buildGatewayNetworkFiltersFromTCPRoutes(node, env,
			push, server, gatewaysForWorkload); len(filters) > 0 {
			return []*filterChainOpts{
				{
					sniHosts:       nil,
					tlsContext:     nil,
					networkFilters: filters,
				},
			}
		}
	} else if !model.IsPassThroughServer(server) {
		// TCP with TLS termination and forwarding. Setup TLS context to terminate, find matching services with TCP blocks
		// and forward to backend
		// Validation ensures that non-passthrough servers will have certs
		if filters := buildGatewayNetworkFiltersFromTCPRoutes(node, env,
			push, server, gatewaysForWorkload); len(filters) > 0 {
			enableIngressSdsAgent := false
			// If proxy version is over 1.1, and proxy sends metadata USER_SDS, then create SDS config for
			// gateway listener.
			if enableSds, found := node.Metadata["USER_SDS"]; found && util.IsProxyVersionGE11(node) {
				enableIngressSdsAgent, _ = strconv.ParseBool(enableSds)
			}
			return []*filterChainOpts{
				{
					sniHosts:       getSNIHostsForServer(server),
					tlsContext:     buildGatewayListenerTLSContext(server, enableIngressSdsAgent),
					networkFilters: filters,
				},
			}
		}
	} else {
		// Passthrough server.
		return buildGatewayNetworkFiltersFromTLSRoutes(node, env, push, server, gatewaysForWorkload)
	}

	return []*filterChainOpts{}
}

// buildGatewayNetworkFiltersFromTCPRoutes builds tcp proxy routes for all VirtualServices with TCP blocks.
// It first obtains all virtual services bound to the set of Gateways for this workload, filters them by this
// server's port and hostnames, and produces network filters for each destination from the filtered services.
func buildGatewayNetworkFiltersFromTCPRoutes(node *model.Proxy, env *model.Environment, push *model.PushContext, server *networking.Server,
	gatewaysForWorkload map[string]bool) []listener.Filter {
	port := &model.Port{
		Name:     server.Port.Name,
		Port:     int(server.Port.Number),
		Protocol: model.ParseProtocol(server.Port.Protocol),
	}

	gatewayServerHosts := make(map[model.Hostname]bool, len(server.Hosts))
	for _, host := range server.Hosts {
		gatewayServerHosts[model.Hostname(host)] = true
	}

	virtualServices := push.VirtualServices(node, gatewaysForWorkload)
	for _, v := range virtualServices {
		vsvc := v.Spec.(*networking.VirtualService)
		// We have two cases here:
		// 1. virtualService hosts are 1.foo.com, 2.foo.com, 3.foo.com and gateway's hosts are ns/*.foo.com
		// 2. virtualService hosts are *.foo.com, and gateway's hosts are ns/1.foo.com, ns/2.foo.com, ns/3.foo.com
		// Since this is TCP, neither matters. We are simply looking for matching virtual service for this gateway
		matchingHosts := pickMatchingGatewayHosts(gatewayServerHosts, v)
		if len(matchingHosts) == 0 {
			// the VirtualService's hosts don't include hosts advertised by server
			continue
		}

		// ensure we satisfy the rule's l4 match conditions, if any exist
		// For the moment, there can be only one match that succeeds
		// based on the match port/server port and the gateway name
		for _, tcp := range vsvc.Tcp {
			if l4MultiMatch(tcp.Match, server, gatewaysForWorkload) {
				return buildOutboundNetworkFilters(env, node, tcp.Route, push, port, v.ConfigMeta)
			}
		}
	}

	return nil
}

// buildGatewayNetworkFiltersFromTLSRoutes builds tcp proxy routes for all VirtualServices with TLS blocks.
// It first obtains all virtual services bound to the set of Gateways for this workload, filters them by this
// server's port and hostnames, and produces network filters for each destination from the filtered services
func buildGatewayNetworkFiltersFromTLSRoutes(node *model.Proxy, env *model.Environment, push *model.PushContext, server *networking.Server,
	gatewaysForWorkload map[string]bool) []*filterChainOpts {
	port := &model.Port{
		Name:     server.Port.Name,
		Port:     int(server.Port.Number),
		Protocol: model.ParseProtocol(server.Port.Protocol),
	}

	gatewayServerHosts := make(map[model.Hostname]bool, len(server.Hosts))
	for _, host := range server.Hosts {
		gatewayServerHosts[model.Hostname(host)] = true
	}

	filterChains := make([]*filterChainOpts, 0)

	if server.Tls.Mode == networking.Server_TLSOptions_AUTO_PASSTHROUGH {
		// auto passthrough does not require virtual services. It sets up envoy.filters.network.sni_cluster filter
		filterChains = append(filterChains, &filterChainOpts{
			sniHosts:       getSNIHostsForServer(server),
			tlsContext:     nil, // NO TLS context because this is passthrough
			networkFilters: buildOutboundAutoPassthroughFilterStack(env, node, port),
		})
	} else {
		virtualServices := push.VirtualServices(node, gatewaysForWorkload)
		for _, v := range virtualServices {
			vsvc := v.Spec.(*networking.VirtualService)
			// We have two cases here:
			// 1. virtualService hosts are 1.foo.com, 2.foo.com, 3.foo.com and gateway's hosts are ns/*.foo.com
			// 2. virtualService hosts are *.foo.com, and gateway's hosts are ns/1.foo.com, ns/2.foo.com, ns/3.foo.com
			// The code below only handles 1.
			// TODO: handle case 2
			matchingHosts := pickMatchingGatewayHosts(gatewayServerHosts, v)
			if len(matchingHosts) == 0 {
				// the VirtualService's hosts don't include hosts advertised by server
				continue
			}

			// For every matching TLS block, generate a filter chain with sni match
			// TODO: Bug..if there is a single virtual service with *.foo.com, and multiple TLS block
			// matches, one for 1.foo.com, another for 2.foo.com, this code will produce duplicate filter
			// chain matches
			for _, tls := range vsvc.Tls {
				for _, match := range tls.Match {
					if l4SingleMatch(convertTLSMatchToL4Match(match), server, gatewaysForWorkload) {
						// the sni hosts in the match will become part of a filter chain match
						filterChains = append(filterChains, &filterChainOpts{
							sniHosts:       match.SniHosts,
							tlsContext:     nil, // NO TLS context because this is passthrough
							networkFilters: buildOutboundNetworkFilters(env, node, tls.Route, push, port, v.ConfigMeta),
						})
					}
				}
			}
		}
	}

	return filterChains
}

// Select the virtualService's hosts that match the ones specified in the gateway server's hosts
// based on the wildcard hostname match and the namespace match
func pickMatchingGatewayHosts(gatewayServerHosts map[model.Hostname]bool, virtualService model.Config) map[string]model.Hostname {
	matchingHosts := make(map[string]model.Hostname, 0)
	virtualServiceHosts := virtualService.Spec.(*networking.VirtualService).Hosts
	for _, vsvcHost := range virtualServiceHosts {
		for gatewayHost := range gatewayServerHosts {
			gwHostnameForMatching := gatewayHost
			if strings.Contains(string(gwHostnameForMatching), "/") {
				// match the namespace first
				// gateway merging code ensures that we only have ns/host
				// and no ./* or */host
				parts := strings.Split(string(gwHostnameForMatching), "/")
				if parts[0] != virtualService.Namespace {
					continue
				}
				//strip the namespace
				gwHostnameForMatching = model.Hostname(parts[1])
			}
			if gwHostnameForMatching.Matches(model.Hostname(vsvcHost)) {
				// assign the actual gateway host because calling code uses it as a key
				// to locate TLS redirect servers
				matchingHosts[vsvcHost] = gatewayHost
			}
		}
	}
	return matchingHosts
}

func convertTLSMatchToL4Match(tlsMatch *networking.TLSMatchAttributes) *networking.L4MatchAttributes {
	return &networking.L4MatchAttributes{
		DestinationSubnets: tlsMatch.DestinationSubnets,
		Port:               tlsMatch.Port,
		SourceSubnet:       tlsMatch.SourceSubnet,
		SourceLabels:       tlsMatch.SourceLabels,
		Gateways:           tlsMatch.Gateways,
	}
}

func l4MultiMatch(predicates []*networking.L4MatchAttributes, server *networking.Server, gatewaysForWorkload map[string]bool) bool {
	// NB from proto definitions: each set of predicates is OR'd together; inside of a predicate all conditions are AND'd.
	// This means we can return as soon as we get any match of an entire predicate.
	for _, match := range predicates {
		if l4SingleMatch(match, server, gatewaysForWorkload) {
			return true
		}
	}
	// If we had no predicates we match; otherwise we don't match since we'd have exited at the first match.
	return len(predicates) == 0
}

func l4SingleMatch(match *networking.L4MatchAttributes, server *networking.Server, gatewaysForWorkload map[string]bool) bool {
	// if there's no gateway predicate, gatewayMatch is true; otherwise we match against the gateways for this workload
	return isPortMatch(match.Port, server) && isGatewayMatch(gatewaysForWorkload, match.Gateways)
}

func isPortMatch(port uint32, server *networking.Server) bool {
	// if there's no port predicate, portMatch is true; otherwise we evaluate the port predicate against the server's port
	portMatch := port == 0
	if port != 0 {
		portMatch = server.Port.Number == port
	}
	return portMatch
}

func isGatewayMatch(gatewaysForWorkload map[string]bool, gateways []string) bool {
	// if there's no gateway predicate, gatewayMatch is true; otherwise we match against the gateways for this workload
	gatewayMatch := len(gateways) == 0
	if len(gateways) > 0 {
		for _, gateway := range gateways {
			gatewayMatch = gatewayMatch || gatewaysForWorkload[gateway]
		}
	}
	return gatewayMatch
}

func getSNIHostsForServer(server *networking.Server) []string {
	if server.Tls == nil {
		return nil
	}
	// sanitize the server hosts as it could contain hosts of form ns/host
	sniHosts := make([]string, 0)
	for _, h := range server.Hosts {
		if strings.Contains(h, "/") {
			parts := strings.Split(h, "/")
			sniHosts = append(sniHosts, parts[1])
		} else {
			sniHosts = append(sniHosts, h)
		}
	}

	return sniHosts
}<|MERGE_RESOLUTION|>--- conflicted
+++ resolved
@@ -253,11 +253,9 @@
 			}
 
 			routes, err := istio_route.BuildHTTPRoutesForVirtualService(node, push, virtualService, nameToServiceMap, port, nil, map[string]bool{gatewayName: true}, true)
-<<<<<<< HEAD
-=======
+
 			rateLimits, err := istio_rate_limit.BuildHTTPRateLimitForVirtualService(node, push, virtualService, nameToServiceMap, port, nil, map[string]bool{gatewayName: true})
 
->>>>>>> a3019828
 			if err != nil {
 				log.Debugf("%s omitting routes for service %v due to error: %v", node.ID, virtualService, err)
 				continue
