// Copyright 2017 Istio Authors
//
// Licensed under the Apache License, Version 2.0 (the "License");
// you may not use this file except in compliance with the License.
// You may obtain a copy of the License at
//
//     http://www.apache.org/licenses/LICENSE-2.0
//
// Unless required by applicable law or agreed to in writing, software
// distributed under the License is distributed on an "AS IS" BASIS,
// WITHOUT WARRANTIES OR CONDITIONS OF ANY KIND, either express or implied.
// See the License for the specific language governing permissions and
// limitations under the License.

package v1alpha3

import (
	"fmt"
	"strconv"
	"strings"

	apiv2 "github.com/envoyproxy/go-control-plane/envoy/api/v2"
	"github.com/envoyproxy/go-control-plane/envoy/api/v2/auth"
	v2Cluster "github.com/envoyproxy/go-control-plane/envoy/api/v2/cluster"
	"github.com/envoyproxy/go-control-plane/envoy/api/v2/core"
	"github.com/envoyproxy/go-control-plane/envoy/api/v2/endpoint"
	envoy_type "github.com/envoyproxy/go-control-plane/envoy/type"
	"github.com/gogo/protobuf/types"

	"istio.io/istio/pkg/features/pilot"

	meshconfig "istio.io/api/mesh/v1alpha1"
	networking "istio.io/api/networking/v1alpha3"
	"istio.io/istio/pilot/pkg/model"
	"istio.io/istio/pilot/pkg/networking/core/v1alpha3/loadbalancer"
	"istio.io/istio/pilot/pkg/networking/plugin"
	"istio.io/istio/pilot/pkg/networking/util"
	"istio.io/pkg/log"
)

const (
	// DefaultLbType set to round robin
	DefaultLbType = networking.LoadBalancerSettings_ROUND_ROBIN

	// ManagementClusterHostname indicates the hostname used for building inbound clusters for management ports
	ManagementClusterHostname = "mgmtCluster"
)

var (
	defaultInboundCircuitBreakerThresholds  = v2Cluster.CircuitBreakers_Thresholds{}
	defaultOutboundCircuitBreakerThresholds = v2Cluster.CircuitBreakers_Thresholds{
		// DefaultMaxRetries specifies the default for the Envoy circuit breaker parameter max_retries. This
		// defines the maximum number of parallel retries a given Envoy will allow to the upstream cluster. Envoy defaults
		// this value to 3, however that has shown to be insufficient during periods of pod churn (e.g. rolling updates),
		// where multiple endpoints in a cluster are terminated. In these scenarios the circuit breaker can kick
		// in before Pilot is able to deliver an updated endpoint list to Envoy, leading to client-facing 503s.
		MaxRetries: &types.UInt32Value{Value: 1024},
	}
)

// getDefaultCircuitBreakerThresholds returns a copy of the default circuit breaker thresholds for the given traffic direction.
func getDefaultCircuitBreakerThresholds(direction model.TrafficDirection) *v2Cluster.CircuitBreakers_Thresholds {
	if direction == model.TrafficDirectionInbound {
		thresholds := defaultInboundCircuitBreakerThresholds
		return &thresholds
	}
	thresholds := defaultOutboundCircuitBreakerThresholds
	return &thresholds
}

// TODO: Need to do inheritance of DestRules based on domain suffix match

// BuildClusters returns the list of clusters for the given proxy. This is the CDS output
// For outbound: Cluster for each service/subset hostname or cidr with SNI set to service hostname
// Cluster type based on resolution
// For inbound (sidecar only): Cluster for each inbound endpoint port and for each service port
func (configgen *ConfigGeneratorImpl) BuildClusters(env *model.Environment, proxy *model.Proxy, push *model.PushContext) ([]*apiv2.Cluster, error) {
	clusters := make([]*apiv2.Cluster, 0)
	instances := proxy.ServiceInstances

	clusters = append(clusters, configgen.buildOutboundClusters(env, proxy, push)...)

	// compute the proxy's locality. See if we have a CDS cache for that locality.
	// If not, compute one.
	locality := proxy.Locality
	if locality != nil {
		applyLocalityLBSetting(locality, clusters, env.Mesh.LocalityLbSetting, false)
	}

	switch proxy.Type {
	case model.SidecarProxy:
		// Let ServiceDiscovery decide which IP and Port are used for management if
		// there are multiple IPs
		managementPorts := make([]*model.Port, 0)
		for _, ip := range proxy.IPAddresses {
			managementPorts = append(managementPorts, env.ManagementPorts(ip)...)
		}
		clusters = append(clusters, configgen.buildInboundClusters(env, proxy, push, instances, managementPorts)...)

	default: // Gateways
		if proxy.Type == model.Router && proxy.GetRouterMode() == model.SniDnatRouter {
			clusters = append(clusters, configgen.buildOutboundSniDnatClusters(env, proxy, push)...)
		}
	}

	// Add a blackhole and passthrough cluster for catching traffic to unresolved routes
	// DO NOT CALL PLUGINS for these two clusters.
	clusters = append(clusters, buildBlackHoleCluster(env), buildDefaultPassthroughCluster(env))

	return normalizeClusters(push, proxy, clusters), nil
}

// resolves cluster name conflicts. there can be duplicate cluster names if there are conflicting service definitions.
// for any clusters that share the same name the first cluster is kept and the others are discarded.
func normalizeClusters(push *model.PushContext, proxy *model.Proxy, clusters []*apiv2.Cluster) []*apiv2.Cluster {
	have := make(map[string]bool)
	out := make([]*apiv2.Cluster, 0, len(clusters))
	for _, cluster := range clusters {
		if !have[cluster.Name] {
			out = append(out, cluster)
		} else {
			push.Add(model.DuplicatedClusters, cluster.Name, proxy,
				fmt.Sprintf("Duplicate cluster %s found while pushing CDS", cluster.Name))
		}
		have[cluster.Name] = true
	}
	return out
}

func (configgen *ConfigGeneratorImpl) buildOutboundClusters(env *model.Environment, proxy *model.Proxy, push *model.PushContext) []*apiv2.Cluster {
	clusters := make([]*apiv2.Cluster, 0)

	inputParams := &plugin.InputParams{
		Env:  env,
		Push: push,
		Node: proxy,
	}
	networkView := model.GetNetworkView(proxy)

	for _, service := range push.Services(proxy) {
		config := push.DestinationRule(proxy, service)
		for _, port := range service.Ports {
			if port.Protocol == model.ProtocolUDP {
				continue
			}
			inputParams.Service = service
			inputParams.Port = port

			lbEndpoints := buildLocalityLbEndpoints(env, networkView, service, port.Port, nil)

			// create default cluster
			discoveryType := convertResolution(service.Resolution)
			clusterName := model.BuildSubsetKey(model.TrafficDirectionOutbound, "", service.Hostname, port.Port)
			serviceAccounts := push.ServiceAccounts[service.Hostname][port.Port]
			defaultCluster := buildDefaultCluster(env, clusterName, discoveryType, lbEndpoints, model.TrafficDirectionOutbound, proxy, port)

			setUpstreamProtocol(defaultCluster, port)
			clusters = append(clusters, defaultCluster)

			if config != nil {
				destinationRule := config.Spec.(*networking.DestinationRule)
				defaultSni := model.BuildDNSSrvSubsetKey(model.TrafficDirectionOutbound, "", service.Hostname, port.Port)
				applyTrafficPolicy(env, defaultCluster, destinationRule.TrafficPolicy, port, serviceAccounts,
					defaultSni, DefaultClusterMode, model.TrafficDirectionOutbound, proxy)
				defaultCluster.Metadata = util.BuildConfigInfoMetadata(config.ConfigMeta)
				for _, subset := range destinationRule.Subsets {
					inputParams.Subset = subset.Name
					subsetClusterName := model.BuildSubsetKey(model.TrafficDirectionOutbound, subset.Name, service.Hostname, port.Port)
					defaultSni := model.BuildDNSSrvSubsetKey(model.TrafficDirectionOutbound, subset.Name, service.Hostname, port.Port)

					// clusters with discovery type STATIC, STRICT_DNS rely on cluster.hosts field
					// ServiceEntry's need to filter hosts based on subset.labels in order to perform weighted routing
					if discoveryType != apiv2.Cluster_EDS && len(subset.Labels) != 0 {
						lbEndpoints = buildLocalityLbEndpoints(env, networkView, service, port.Port, []model.Labels{subset.Labels})
					}
<<<<<<< HEAD
					subsetCluster := buildDefaultCluster(env, subsetClusterName, discoveryType, lbEndpoints, model.TrafficDirectionOutbound, proxy)
=======
					subsetCluster := buildDefaultCluster(env, subsetClusterName, discoveryType, lbEndpoints, model.TrafficDirectionOutbound, proxy, nil)
>>>>>>> d9e231ed
					setUpstreamProtocol(subsetCluster, port)
					applyTrafficPolicy(env, subsetCluster, destinationRule.TrafficPolicy, port, serviceAccounts, defaultSni,
						DefaultClusterMode, model.TrafficDirectionOutbound, proxy)
					applyTrafficPolicy(env, subsetCluster, subset.TrafficPolicy, port, serviceAccounts, defaultSni,
						DefaultClusterMode, model.TrafficDirectionOutbound, proxy)
					updateEds(subsetCluster)
					subsetCluster.Metadata = util.BuildConfigInfoMetadata(config.ConfigMeta)
					// call plugins
					for _, p := range configgen.Plugins {
						p.OnOutboundCluster(inputParams, subsetCluster)
					}
					clusters = append(clusters, subsetCluster)
				}
			}

			updateEds(defaultCluster)

			// call plugins for the default cluster
			for _, p := range configgen.Plugins {
				p.OnOutboundCluster(inputParams, defaultCluster)
			}
		}
	}

	return clusters
}

// SniDnat clusters do not have any TLS setting, as they simply forward traffic to upstream
func (configgen *ConfigGeneratorImpl) buildOutboundSniDnatClusters(env *model.Environment, proxy *model.Proxy, push *model.PushContext) []*apiv2.Cluster {
	clusters := make([]*apiv2.Cluster, 0)

	networkView := model.GetNetworkView(proxy)

	for _, service := range push.Services(proxy) {
		config := push.DestinationRule(proxy, service)
		for _, port := range service.Ports {
			if port.Protocol == model.ProtocolUDP {
				continue
			}
			lbEndpoints := buildLocalityLbEndpoints(env, networkView, service, port.Port, nil)

			// create default cluster
			discoveryType := convertResolution(service.Resolution)

			clusterName := model.BuildDNSSrvSubsetKey(model.TrafficDirectionOutbound, "", service.Hostname, port.Port)
			defaultCluster := buildDefaultCluster(env, clusterName, discoveryType, lbEndpoints, model.TrafficDirectionOutbound, proxy, nil)
			defaultCluster.TlsContext = nil
			clusters = append(clusters, defaultCluster)

			if config != nil {
				destinationRule := config.Spec.(*networking.DestinationRule)
				applyTrafficPolicy(env, defaultCluster, destinationRule.TrafficPolicy, port, nil, "",
					SniDnatClusterMode, model.TrafficDirectionOutbound, proxy)
				defaultCluster.Metadata = util.BuildConfigInfoMetadata(config.ConfigMeta)
				for _, subset := range destinationRule.Subsets {
					subsetClusterName := model.BuildDNSSrvSubsetKey(model.TrafficDirectionOutbound, subset.Name, service.Hostname, port.Port)
					// clusters with discovery type STATIC, STRICT_DNS rely on cluster.hosts field
					// ServiceEntry's need to filter hosts based on subset.labels in order to perform weighted routing
					if discoveryType != apiv2.Cluster_EDS && len(subset.Labels) != 0 {
						lbEndpoints = buildLocalityLbEndpoints(env, networkView, service, port.Port, []model.Labels{subset.Labels})
					}
					subsetCluster := buildDefaultCluster(env, subsetClusterName, discoveryType, lbEndpoints, model.TrafficDirectionOutbound, proxy, nil)
					subsetCluster.TlsContext = nil
					applyTrafficPolicy(env, subsetCluster, destinationRule.TrafficPolicy, port, nil, "",
						SniDnatClusterMode, model.TrafficDirectionOutbound, proxy)
					applyTrafficPolicy(env, subsetCluster, subset.TrafficPolicy, port, nil, "",
						SniDnatClusterMode, model.TrafficDirectionOutbound, proxy)
					updateEds(subsetCluster)
					subsetCluster.Metadata = util.BuildConfigInfoMetadata(config.ConfigMeta)
					clusters = append(clusters, subsetCluster)
				}
			}

			updateEds(defaultCluster)
		}
	}

	return clusters
}

func updateEds(cluster *apiv2.Cluster) {
	switch v := cluster.ClusterDiscoveryType.(type) {
	case *apiv2.Cluster_Type:
		if v.Type != apiv2.Cluster_EDS {
			return
		}
	}
	cluster.EdsClusterConfig = &apiv2.Cluster_EdsClusterConfig{
		ServiceName: cluster.Name,
		EdsConfig: &core.ConfigSource{
			ConfigSourceSpecifier: &core.ConfigSource_Ads{
				Ads: &core.AggregatedConfigSource{},
			},
			InitialFetchTimeout: pilot.InitialFetchTimeout,
		},
	}
}

func buildLocalityLbEndpoints(env *model.Environment, proxyNetworkView map[string]bool, service *model.Service,
	port int, labels model.LabelsCollection) []endpoint.LocalityLbEndpoints {

	if service.Resolution != model.DNSLB {
		return nil
	}

	instances, err := env.InstancesByPort(service.Hostname, port, labels)
	if err != nil {
		log.Errorf("failed to retrieve instances for %s: %v", service.Hostname, err)
		return nil
	}

	lbEndpoints := make(map[string][]endpoint.LbEndpoint)
	for _, instance := range instances {
		// Only send endpoints from the networks in the network view requested by the proxy.
		// The default network view assigned to the Proxy is the UnnamedNetwork (""), which matches
		// the default network assigned to endpoints that don't have an explicit network
		if !proxyNetworkView[instance.Endpoint.Network] {
			// Endpoint's network doesn't match the set of networks that the proxy wants to see.
			continue
		}
		host := util.BuildAddress(instance.Endpoint.Address, uint32(instance.Endpoint.Port))
		ep := endpoint.LbEndpoint{
			HostIdentifier: &endpoint.LbEndpoint_Endpoint{
				Endpoint: &endpoint.Endpoint{
					Address: &host,
				},
			},
			LoadBalancingWeight: &types.UInt32Value{
				Value: 1,
			},
		}
		if instance.Endpoint.LbWeight > 0 {
			ep.LoadBalancingWeight.Value = instance.Endpoint.LbWeight
		}
		locality := instance.GetLocality()
		lbEndpoints[locality] = append(lbEndpoints[locality], ep)
	}

	localityLbEndpoints := make([]endpoint.LocalityLbEndpoints, 0, len(lbEndpoints))

	for locality, eps := range lbEndpoints {
		var weight uint32
		for _, ep := range eps {
			weight += ep.LoadBalancingWeight.GetValue()
		}
		localityLbEndpoints = append(localityLbEndpoints, endpoint.LocalityLbEndpoints{
			Locality:    util.ConvertLocality(locality),
			LbEndpoints: eps,
			LoadBalancingWeight: &types.UInt32Value{
				Value: weight,
			},
		})
	}

	return util.LocalityLbWeightNormalize(localityLbEndpoints)
}

func buildInboundLocalityLbEndpoints(bind string, port int) []endpoint.LocalityLbEndpoints {
	address := util.BuildAddress(bind, uint32(port))
	lbEndpoint := endpoint.LbEndpoint{
		HostIdentifier: &endpoint.LbEndpoint_Endpoint{
			Endpoint: &endpoint.Endpoint{
				Address: &address,
			},
		},
	}
	return []endpoint.LocalityLbEndpoints{
		{
			LbEndpoints: []endpoint.LbEndpoint{lbEndpoint},
		},
	}
}

func (configgen *ConfigGeneratorImpl) buildInboundClusters(env *model.Environment, proxy *model.Proxy,
	push *model.PushContext, instances []*model.ServiceInstance, managementPorts []*model.Port) []*apiv2.Cluster {

	clusters := make([]*apiv2.Cluster, 0)

	// The inbound clusters for a node depends on whether the node has a SidecarScope with inbound listeners
	// or not. If the node has a sidecarscope with ingress listeners, we only return clusters corresponding
	// to those listeners i.e. clusters made out of the defaultEndpoint field.
	// If the node has no sidecarScope and has interception mode set to NONE, then we should skip the inbound
	// clusters, because there would be no corresponding inbound listeners
	sidecarScope := proxy.SidecarScope
	noneMode := proxy.GetInterceptionMode() == model.InterceptionNone

	_, actualLocalHost := getActualWildcardAndLocalHost(proxy)

	if sidecarScope == nil || !sidecarScope.HasCustomIngressListeners {
		// No user supplied sidecar scope or the user supplied one has no ingress listeners

		// We should not create inbound listeners in NONE mode based on the service instances
		// Doing so will prevent the workloads from starting as they would be listening on the same port
		// Users are required to provide the sidecar config to define the inbound listeners
		if noneMode {
			return nil
		}

		for _, instance := range instances {
			pluginParams := &plugin.InputParams{
				Env:             env,
				Node:            proxy,
				ServiceInstance: instance,
				Port:            instance.Endpoint.ServicePort,
				Push:            push,
				Bind:            actualLocalHost,
			}
			localCluster := configgen.buildInboundClusterForPortOrUDS(pluginParams)
			clusters = append(clusters, localCluster)
		}

		// Add a passthrough cluster for traffic to management ports (health check ports)
		for _, port := range managementPorts {
			clusterName := model.BuildSubsetKey(model.TrafficDirectionInbound, port.Name,
				ManagementClusterHostname, port.Port)
			localityLbEndpoints := buildInboundLocalityLbEndpoints(actualLocalHost, port.Port)
			mgmtCluster := buildDefaultCluster(env, clusterName, apiv2.Cluster_STATIC, localityLbEndpoints,
				model.TrafficDirectionInbound, proxy, nil)
			setUpstreamProtocol(mgmtCluster, port)
			clusters = append(clusters, mgmtCluster)
		}
	} else {
		if len(instances) == 0 {
			return clusters
		}
		rule := sidecarScope.Config.Spec.(*networking.Sidecar)
		for _, ingressListener := range rule.Ingress {
			// LDS would have setup the inbound clusters
			// as inbound|portNumber|portName|Hostname
			listenPort := &model.Port{
				Port:     int(ingressListener.Port.Number),
				Protocol: model.ParseProtocol(ingressListener.Port.Protocol),
				Name:     ingressListener.Port.Name,
			}

			// When building an inbound cluster for the ingress listener, we take the defaultEndpoint specified
			// by the user and parse it into host:port or a unix domain socket
			// The default endpoint can be 127.0.0.1:port or :port or unix domain socket
			endpointAddress := actualLocalHost
			port := 0
			var err error
			if strings.HasPrefix(ingressListener.DefaultEndpoint, model.UnixAddressPrefix) {
				// this is a UDS endpoint. assign it as is
				endpointAddress = ingressListener.DefaultEndpoint
			} else {
				// parse the ip, port. Validation guarantees presence of :
				parts := strings.Split(ingressListener.DefaultEndpoint, ":")
				if port, err = strconv.Atoi(parts[1]); err != nil {
					continue
				}
			}

			// Find the service instance that corresponds to this ingress listener by looking
			// for a service instance that either matches this ingress port or one that has
			// a port with same name as this ingress port
			instance := configgen.findServiceInstanceForIngressListener(instances, ingressListener)

			if instance == nil {
				// We didn't find a matching instance
				continue
			}

			// Update the values here so that the plugins use the right ports
			// uds values
			// TODO: all plugins need to be updated to account for the fact that
			// the port may be 0 but bind may have a UDS value
			instance.Endpoint.Address = endpointAddress
			instance.Endpoint.ServicePort = listenPort
			instance.Endpoint.Port = port

			pluginParams := &plugin.InputParams{
				Env:             env,
				Node:            proxy,
				ServiceInstance: instance,
				Port:            listenPort,
				Push:            push,
				Bind:            endpointAddress,
			}
			localCluster := configgen.buildInboundClusterForPortOrUDS(pluginParams)
			clusters = append(clusters, localCluster)
		}
	}

	return clusters
}

func (configgen *ConfigGeneratorImpl) findServiceInstanceForIngressListener(instances []*model.ServiceInstance,
	ingressListener *networking.IstioIngressListener) *model.ServiceInstance {
	var instance *model.ServiceInstance
	// Search by port
	for _, realInstance := range instances {
		if realInstance.Endpoint.Port == int(ingressListener.Port.Number) {
			instance = &model.ServiceInstance{
				Endpoint:       realInstance.Endpoint,
				Service:        realInstance.Service,
				Labels:         realInstance.Labels,
				ServiceAccount: realInstance.ServiceAccount,
			}
			return instance
		}
	}

	// If the port number does not match, the user might have specified a
	// UDS socket with port number 0. So search by name
	for _, realInstance := range instances {
		for _, iport := range realInstance.Service.Ports {
			if iport.Name == ingressListener.Port.Name {
				instance = &model.ServiceInstance{
					Endpoint:       realInstance.Endpoint,
					Service:        realInstance.Service,
					Labels:         realInstance.Labels,
					ServiceAccount: realInstance.ServiceAccount,
				}
				return instance
			}
		}
	}

	return instance
}

func (configgen *ConfigGeneratorImpl) buildInboundClusterForPortOrUDS(pluginParams *plugin.InputParams) *apiv2.Cluster {
	instance := pluginParams.ServiceInstance
	clusterName := model.BuildSubsetKey(model.TrafficDirectionInbound, instance.Endpoint.ServicePort.Name,
		instance.Service.Hostname, instance.Endpoint.ServicePort.Port)
	localityLbEndpoints := buildInboundLocalityLbEndpoints(pluginParams.Bind, instance.Endpoint.Port)
	localCluster := buildDefaultCluster(pluginParams.Env, clusterName, apiv2.Cluster_STATIC, localityLbEndpoints,
		model.TrafficDirectionInbound, pluginParams.Node, nil)
	setUpstreamProtocol(localCluster, instance.Endpoint.ServicePort)
	// call plugins
	for _, p := range configgen.Plugins {
		p.OnInboundCluster(pluginParams, localCluster)
	}

	// When users specify circuit breakers, they need to be set on the receiver end
	// (server side) as well as client side, so that the server has enough capacity
	// (not the defaults) to handle the increased traffic volume
	// TODO: This is not foolproof - if instance is part of multiple services listening on same port,
	// choice of inbound cluster is arbitrary. So the connection pool settings may not apply cleanly.
	config := pluginParams.Push.DestinationRule(pluginParams.Node, instance.Service)
	if config != nil {
		destinationRule := config.Spec.(*networking.DestinationRule)
		if destinationRule.TrafficPolicy != nil {
			// only connection pool settings make sense on the inbound path.
			// upstream TLS settings/outlier detection/load balancer don't apply here.
			applyConnectionPool(pluginParams.Env, localCluster, destinationRule.TrafficPolicy.ConnectionPool,
				model.TrafficDirectionInbound)
			localCluster.Metadata = util.BuildConfigInfoMetadata(config.ConfigMeta)
		}
	}
	return localCluster
}

func convertResolution(resolution model.Resolution) apiv2.Cluster_DiscoveryType {
	switch resolution {
	case model.ClientSideLB:
		return apiv2.Cluster_EDS
	case model.DNSLB:
		return apiv2.Cluster_STRICT_DNS
	case model.Passthrough:
		return apiv2.Cluster_ORIGINAL_DST
	default:
		return apiv2.Cluster_EDS
	}
}

// conditionallyConvertToIstioMtls fills key cert fields for all TLSSettings when the mode is `ISTIO_MUTUAL`.
func conditionallyConvertToIstioMtls(
	tls *networking.TLSSettings,
	serviceAccounts []string,
	sni string,
	proxy *model.Proxy,
) *networking.TLSSettings {
	if tls == nil {
		return nil
	}
	if tls.Mode == networking.TLSSettings_ISTIO_MUTUAL {
		// Use client provided SNI if set. Otherwise, overwrite with the auto generated SNI
		// user specified SNIs in the istio mtls settings are useful when routing via gateways
		sniToUse := tls.Sni
		if len(sniToUse) == 0 {
			sniToUse = sni
		}
		subjectAltNamesToUse := tls.SubjectAltNames
		if len(subjectAltNamesToUse) == 0 {
			subjectAltNamesToUse = serviceAccounts
		}
		return buildIstioMutualTLS(subjectAltNamesToUse, sniToUse, proxy)
	}
	return tls
}

// buildIstioMutualTLS returns a `TLSSettings` for ISTIO_MUTUAL mode.
func buildIstioMutualTLS(serviceAccounts []string, sni string, proxy *model.Proxy) *networking.TLSSettings {
	return &networking.TLSSettings{
		Mode:              networking.TLSSettings_ISTIO_MUTUAL,
		CaCertificates:    model.GetOrDefaultFromMap(proxy.Metadata, model.NodeMetadataTLSClientRootCert, model.DefaultRootCert),
		ClientCertificate: model.GetOrDefaultFromMap(proxy.Metadata, model.NodeMetadataTLSClientCertChain, model.DefaultCertChain),
		PrivateKey:        model.GetOrDefaultFromMap(proxy.Metadata, model.NodeMetadataTLSClientKey, model.DefaultKey),
		SubjectAltNames:   serviceAccounts,
		Sni:               sni,
	}
}

// SelectTrafficPolicyComponents returns the components of TrafficPolicy that should be used for given port.
func SelectTrafficPolicyComponents(policy *networking.TrafficPolicy, port *model.Port) (
	*networking.ConnectionPoolSettings, *networking.OutlierDetection, *networking.LoadBalancerSettings, *networking.TLSSettings) {
	if policy == nil {
		return nil, nil, nil, nil
	}
	connectionPool := policy.ConnectionPool
	outlierDetection := policy.OutlierDetection
	loadBalancer := policy.LoadBalancer
	tls := policy.Tls

	if port != nil && len(policy.PortLevelSettings) > 0 {
		foundPort := false
		for _, p := range policy.PortLevelSettings {
			if p.Port != nil {
				switch selector := p.Port.Port.(type) {
				case *networking.PortSelector_Name:
					if port.Name == selector.Name {
						foundPort = true
					}
				case *networking.PortSelector_Number:
					if uint32(port.Port) == selector.Number {
						foundPort = true
					}
				}
			}
			if foundPort {
				connectionPool = p.ConnectionPool
				outlierDetection = p.OutlierDetection
				loadBalancer = p.LoadBalancer
				tls = p.Tls
				break
			}
		}
	}
	return connectionPool, outlierDetection, loadBalancer, tls
}

// ClusterMode defines whether the cluster is being built for SNI-DNATing (sni passthrough) or not
type ClusterMode string

const (
	// SniDnatClusterMode indicates cluster is being built for SNI dnat mode
	SniDnatClusterMode ClusterMode = "sni-dnat"
	// DefaultClusterMode indicates usual cluster with mTLS et al
	DefaultClusterMode ClusterMode = "outbound"
)

// FIXME: There are too many variables here. Create a clusterOpts struct and stick the values in it, just like
// listenerOpts
func applyTrafficPolicy(env *model.Environment, cluster *apiv2.Cluster, policy *networking.TrafficPolicy,
	port *model.Port, serviceAccounts []string, defaultSni string, clusterMode ClusterMode, direction model.TrafficDirection,
	proxy *model.Proxy) {
	connectionPool, outlierDetection, loadBalancer, tls := SelectTrafficPolicyComponents(policy, port)

	applyConnectionPool(env, cluster, connectionPool, direction)
	applyOutlierDetection(cluster, outlierDetection)
	applyLoadBalancer(cluster, loadBalancer, port)
	if clusterMode != SniDnatClusterMode {
		tls = conditionallyConvertToIstioMtls(tls, serviceAccounts, defaultSni, proxy)
		applyUpstreamTLSSettings(env, cluster, tls, proxy.Metadata)
	}
}

// FIXME: there isn't a way to distinguish between unset values and zero values
func applyConnectionPool(env *model.Environment, cluster *apiv2.Cluster, settings *networking.ConnectionPoolSettings, direction model.TrafficDirection) {
	if settings == nil {
		return
	}

	threshold := getDefaultCircuitBreakerThresholds(direction)
	var idleTimeout *types.Duration

	if settings.Http != nil {
		if settings.Http.Http2MaxRequests > 0 {
			// Envoy only applies MaxRequests in HTTP/2 clusters
			threshold.MaxRequests = &types.UInt32Value{Value: uint32(settings.Http.Http2MaxRequests)}
		}
		if settings.Http.Http1MaxPendingRequests > 0 {
			// Envoy only applies MaxPendingRequests in HTTP/1.1 clusters
			threshold.MaxPendingRequests = &types.UInt32Value{Value: uint32(settings.Http.Http1MaxPendingRequests)}
		}

		if settings.Http.MaxRequestsPerConnection > 0 {
			cluster.MaxRequestsPerConnection = &types.UInt32Value{Value: uint32(settings.Http.MaxRequestsPerConnection)}
		}

		// FIXME: zero is a valid value if explicitly set, otherwise we want to use the default
		if settings.Http.MaxRetries > 0 {
			threshold.MaxRetries = &types.UInt32Value{Value: uint32(settings.Http.MaxRetries)}
		}

		idleTimeout = settings.Http.IdleTimeout
	}

	if settings.Tcp != nil {
		if settings.Tcp.ConnectTimeout != nil {
			cluster.ConnectTimeout = util.GogoDurationToDuration(settings.Tcp.ConnectTimeout)
		}

		if settings.Tcp.MaxConnections > 0 {
			threshold.MaxConnections = &types.UInt32Value{Value: uint32(settings.Tcp.MaxConnections)}
		}

		applyTCPKeepalive(env, cluster, settings)
	}

	cluster.CircuitBreakers = &v2Cluster.CircuitBreakers{
		Thresholds: []*v2Cluster.CircuitBreakers_Thresholds{threshold},
	}

	if idleTimeout != nil {
		idleTimeoutDuration := util.GogoDurationToDuration(idleTimeout)
		cluster.CommonHttpProtocolOptions = &core.HttpProtocolOptions{IdleTimeout: &idleTimeoutDuration}
	}
}

func applyTCPKeepalive(env *model.Environment, cluster *apiv2.Cluster, settings *networking.ConnectionPoolSettings) {
	var keepaliveProbes uint32
	var keepaliveTime *types.Duration
	var keepaliveInterval *types.Duration
	isTCPKeepaliveSet := false

	// Apply mesh wide TCP keepalive.
	if env.Mesh.TcpKeepalive != nil {
		keepaliveProbes = env.Mesh.TcpKeepalive.Probes
		keepaliveTime = env.Mesh.TcpKeepalive.Time
		keepaliveInterval = env.Mesh.TcpKeepalive.Interval
		isTCPKeepaliveSet = true
	}

	// Apply/Override with DestinationRule TCP keepalive if set.
	if settings.Tcp.TcpKeepalive != nil {
		keepaliveProbes = settings.Tcp.TcpKeepalive.Probes
		keepaliveTime = settings.Tcp.TcpKeepalive.Time
		keepaliveInterval = settings.Tcp.TcpKeepalive.Interval
		isTCPKeepaliveSet = true
	}

	if !isTCPKeepaliveSet {
		return
	}

	// If none of the proto fields are set, then an empty tcp_keepalive is set in Envoy.
	// That would set SO_KEEPALIVE on the socket with OS default values.
	upstreamConnectionOptions := &apiv2.UpstreamConnectionOptions{
		TcpKeepalive: &core.TcpKeepalive{},
	}

	// If any of the TCP keepalive options are not set, skip them from the config so that OS defaults are used.
	if keepaliveProbes > 0 {
		upstreamConnectionOptions.TcpKeepalive.KeepaliveProbes = &types.UInt32Value{Value: keepaliveProbes}
	}

	if keepaliveTime != nil {
		upstreamConnectionOptions.TcpKeepalive.KeepaliveTime = &types.UInt32Value{Value: uint32(keepaliveTime.Seconds)}
	}

	if keepaliveInterval != nil {
		upstreamConnectionOptions.TcpKeepalive.KeepaliveInterval = &types.UInt32Value{Value: uint32(keepaliveInterval.Seconds)}
	}

	cluster.UpstreamConnectionOptions = upstreamConnectionOptions
}

// FIXME: there isn't a way to distinguish between unset values and zero values
func applyOutlierDetection(cluster *apiv2.Cluster, outlier *networking.OutlierDetection) {
	if outlier == nil {
		return
	}

	out := &v2Cluster.OutlierDetection{}
	if outlier.BaseEjectionTime != nil {
		out.BaseEjectionTime = outlier.BaseEjectionTime
	}
	if outlier.ConsecutiveErrors > 0 {
		// Only listen to gateway errors, see https://github.com/istio/api/pull/617
		out.EnforcingConsecutiveGatewayFailure = &types.UInt32Value{Value: uint32(100)} // defaults to 0
		out.EnforcingConsecutive_5Xx = &types.UInt32Value{Value: uint32(0)}             // defaults to 100
		out.ConsecutiveGatewayFailure = &types.UInt32Value{Value: uint32(outlier.ConsecutiveErrors)}
	}
	if outlier.Interval != nil {
		out.Interval = outlier.Interval
	}
	if outlier.MaxEjectionPercent > 0 {
		out.MaxEjectionPercent = &types.UInt32Value{Value: uint32(outlier.MaxEjectionPercent)}
	}

	cluster.OutlierDetection = out

	if outlier.MinHealthPercent > 0 {
		if cluster.CommonLbConfig == nil {
			cluster.CommonLbConfig = &apiv2.Cluster_CommonLbConfig{}
		}
		cluster.CommonLbConfig.HealthyPanicThreshold = &envoy_type.Percent{Value: float64(outlier.MinHealthPercent)}
	}
}

func applyLoadBalancer(cluster *apiv2.Cluster, lb *networking.LoadBalancerSettings, port *model.Port) {
	if cluster.OutlierDetection != nil {
		// Locality weighted load balancing
		cluster.CommonLbConfig = &apiv2.Cluster_CommonLbConfig{
			LocalityConfigSpecifier: &apiv2.Cluster_CommonLbConfig_LocalityWeightedLbConfig_{
				LocalityWeightedLbConfig: &apiv2.Cluster_CommonLbConfig_LocalityWeightedLbConfig{},
			},
		}
	}
	if lb == nil {
		return
	}

	// The following order important. If cluster type has been identified as Original DST since Resolution is PassThrough,
	// and port is named as redis-xxx we end up creating a cluster with type Original DST and LbPolicy as MAGLEV which would be
	// rejected by Envoy.

	// Original destination service discovery must be used with the original destination load balancer.
	if cluster.GetClusterDiscoveryType().Equal(&apiv2.Cluster_Type{Type: apiv2.Cluster_ORIGINAL_DST}) {
		cluster.LbPolicy = apiv2.Cluster_ORIGINAL_DST_LB
		return
	}

	// Redis protocol must be defaulted with MAGLEV to benefit from client side sharding.
	if pilot.EnableRedisFilter() && port != nil && port.Protocol == model.ProtocolRedis {
		cluster.LbPolicy = apiv2.Cluster_MAGLEV
		return
	}

	// TODO: MAGLEV
	switch lb.GetSimple() {
	case networking.LoadBalancerSettings_LEAST_CONN:
		cluster.LbPolicy = apiv2.Cluster_LEAST_REQUEST
	case networking.LoadBalancerSettings_RANDOM:
		cluster.LbPolicy = apiv2.Cluster_RANDOM
	case networking.LoadBalancerSettings_ROUND_ROBIN:
		cluster.LbPolicy = apiv2.Cluster_ROUND_ROBIN
	case networking.LoadBalancerSettings_PASSTHROUGH:
		cluster.LbPolicy = apiv2.Cluster_ORIGINAL_DST_LB
		cluster.ClusterDiscoveryType = &apiv2.Cluster_Type{Type: apiv2.Cluster_ORIGINAL_DST}
	}

	// DO not do if else here. since lb.GetSimple returns a enum value (not pointer).

	consistentHash := lb.GetConsistentHash()
	if consistentHash != nil {
		// TODO MinimumRingSize is an int, and zero could potentially be a valid value
		// unable to distinguish between set and unset case currently GregHanson
		// 1024 is the default value for envoy
		minRingSize := &types.UInt64Value{Value: 1024}
		if consistentHash.MinimumRingSize != 0 {
			minRingSize = &types.UInt64Value{Value: consistentHash.GetMinimumRingSize()}
		}
		cluster.LbPolicy = apiv2.Cluster_RING_HASH
		cluster.LbConfig = &apiv2.Cluster_RingHashLbConfig_{
			RingHashLbConfig: &apiv2.Cluster_RingHashLbConfig{
				MinimumRingSize: minRingSize,
			},
		}
	}
}

func applyLocalityLBSetting(
	locality *core.Locality,
	clusters []*apiv2.Cluster,
	localityLB *meshconfig.LocalityLoadBalancerSetting,
	shared bool,
) {
	// TODO: there is a complicated lock dance involved. But it improves perf when
	// locality LB is being used. For now, we sacrifice memory and create clones of
	// clusters for every proxy that asks for locality specific clusters
	for i, cluster := range clusters {
		// Failover should only be applied with outlier detection, or traffic will never failover.
		enabledFailover := cluster.OutlierDetection != nil
		if shared {
			if cluster.LoadAssignment != nil {
				clone := util.CloneCluster(cluster)
				loadbalancer.ApplyLocalityLBSetting(locality, clone.LoadAssignment, localityLB, enabledFailover)
				clusters[i] = &clone
			}
		} else {
			if cluster.LoadAssignment != nil {
				loadbalancer.ApplyLocalityLBSetting(locality, cluster.LoadAssignment, localityLB, enabledFailover)
			}
		}
	}
}

func applyUpstreamTLSSettings(env *model.Environment, cluster *apiv2.Cluster, tls *networking.TLSSettings, metadata map[string]string) {
	if tls == nil {
		return
	}

	var certValidationContext *auth.CertificateValidationContext
	var trustedCa *core.DataSource
	if len(tls.CaCertificates) != 0 {
		trustedCa = &core.DataSource{
			Specifier: &core.DataSource_Filename{
				Filename: model.GetOrDefaultFromMap(metadata, model.NodeMetadataTLSClientRootCert, tls.CaCertificates),
			},
		}
	}
	if trustedCa != nil || len(tls.SubjectAltNames) > 0 {
		certValidationContext = &auth.CertificateValidationContext{
			TrustedCa:            trustedCa,
			VerifySubjectAltName: tls.SubjectAltNames,
		}
	}

	switch tls.Mode {
	case networking.TLSSettings_DISABLE:
		// TODO: Need to make sure that authN does not override this setting
		// We remove the TlsContext because it can be written because of configmap.MTLS settings.
		cluster.TlsContext = nil
	case networking.TLSSettings_SIMPLE:
		cluster.TlsContext = &auth.UpstreamTlsContext{
			CommonTlsContext: &auth.CommonTlsContext{
				ValidationContextType: &auth.CommonTlsContext_ValidationContext{
					ValidationContext: certValidationContext,
				},
			},
			Sni: tls.Sni,
		}
		if cluster.Http2ProtocolOptions != nil {
			// This is HTTP/2 cluster, advertise it with ALPN.
			cluster.TlsContext.CommonTlsContext.AlpnProtocols = util.ALPNH2Only
		}
	case networking.TLSSettings_MUTUAL, networking.TLSSettings_ISTIO_MUTUAL:
		if tls.ClientCertificate == "" || tls.PrivateKey == "" {
			log.Errorf("failed to apply tls setting for %s: client certificate and private key must not be empty",
				cluster.Name)
			return
		}

		cluster.TlsContext = &auth.UpstreamTlsContext{
			CommonTlsContext: &auth.CommonTlsContext{},
			Sni:              tls.Sni,
		}

		// Fallback to file mount secret instead of SDS if meshConfig.sdsUdsPath isn't set or tls.mode is TLSSettings_MUTUAL.
		if env.Mesh.SdsUdsPath == "" || tls.Mode == networking.TLSSettings_MUTUAL {
			cluster.TlsContext.CommonTlsContext.ValidationContextType = &auth.CommonTlsContext_ValidationContext{
				ValidationContext: certValidationContext,
			}
			cluster.TlsContext.CommonTlsContext.TlsCertificates = []*auth.TlsCertificate{
				{
					CertificateChain: &core.DataSource{
						Specifier: &core.DataSource_Filename{
							Filename: model.GetOrDefaultFromMap(metadata, model.NodeMetadataTLSClientCertChain, tls.ClientCertificate),
						},
					},
					PrivateKey: &core.DataSource{
						Specifier: &core.DataSource_Filename{
							Filename: model.GetOrDefaultFromMap(metadata, model.NodeMetadataTLSClientKey, tls.PrivateKey),
						},
					},
				},
			}
		} else {
			cluster.TlsContext.CommonTlsContext.TlsCertificateSdsSecretConfigs = append(cluster.TlsContext.CommonTlsContext.TlsCertificateSdsSecretConfigs,
				model.ConstructSdsSecretConfig(model.SDSDefaultResourceName, env.Mesh.SdsUdsPath, env.Mesh.EnableSdsTokenMount, env.Mesh.SdsUseK8SSaJwt, metadata))

			cluster.TlsContext.CommonTlsContext.ValidationContextType = &auth.CommonTlsContext_CombinedValidationContext{
				CombinedValidationContext: &auth.CommonTlsContext_CombinedCertificateValidationContext{
					DefaultValidationContext: &auth.CertificateValidationContext{VerifySubjectAltName: tls.SubjectAltNames},
					ValidationContextSdsSecretConfig: model.ConstructSdsSecretConfig(model.SDSRootResourceName, env.Mesh.SdsUdsPath,
						env.Mesh.EnableSdsTokenMount, env.Mesh.SdsUseK8SSaJwt, metadata),
				},
			}
		}

		// Set default SNI of cluster name for istio_mutual if sni is not set.
		if len(tls.Sni) == 0 && tls.Mode == networking.TLSSettings_ISTIO_MUTUAL {
			cluster.TlsContext.Sni = cluster.Name
		}
		if cluster.Http2ProtocolOptions != nil {
			// This is HTTP/2 in-mesh cluster, advertise it with ALPN.
			if tls.Mode == networking.TLSSettings_ISTIO_MUTUAL {
				cluster.TlsContext.CommonTlsContext.AlpnProtocols = util.ALPNInMeshH2
			} else {
				cluster.TlsContext.CommonTlsContext.AlpnProtocols = util.ALPNH2Only
			}
		} else if tls.Mode == networking.TLSSettings_ISTIO_MUTUAL {
			// This is in-mesh cluster, advertise it with ALPN.
			cluster.TlsContext.CommonTlsContext.AlpnProtocols = util.ALPNInMesh
		}
	}
}

func setUpstreamProtocol(cluster *apiv2.Cluster, port *model.Port) {
	if port.Protocol.IsHTTP2() {
		cluster.Http2ProtocolOptions = &core.Http2ProtocolOptions{
			// Envoy default value of 100 is too low for data path.
			MaxConcurrentStreams: &types.UInt32Value{
				Value: 1073741824,
			},
		}
	}
}

// generates a cluster that sends traffic to dummy localport 0
// This cluster is used to catch all traffic to unresolved destinations in virtual service
func buildBlackHoleCluster(env *model.Environment) *apiv2.Cluster {
	cluster := &apiv2.Cluster{
		Name:                 util.BlackHoleCluster,
		ClusterDiscoveryType: &apiv2.Cluster_Type{Type: apiv2.Cluster_STATIC},
		ConnectTimeout:       util.GogoDurationToDuration(env.Mesh.ConnectTimeout),
		LbPolicy:             apiv2.Cluster_ROUND_ROBIN,
	}
	return cluster
}

// generates a cluster that sends traffic to the original destination.
// This cluster is used to catch all traffic to unknown listener ports
func buildDefaultPassthroughCluster(env *model.Environment) *apiv2.Cluster {
	cluster := &apiv2.Cluster{
		Name:                 util.PassthroughCluster,
		ClusterDiscoveryType: &apiv2.Cluster_Type{Type: apiv2.Cluster_ORIGINAL_DST},
		ConnectTimeout:       util.GogoDurationToDuration(env.Mesh.ConnectTimeout),
		LbPolicy:             apiv2.Cluster_ORIGINAL_DST_LB,
	}
	passthroughSettings := &networking.ConnectionPoolSettings{
		Tcp: &networking.ConnectionPoolSettings_TCPSettings{
			// The envoy default is 1024. This isn't configurable right now so we set
			// this to a very high value so outbound connections are not limited.
			MaxConnections: 1024 * 100,
		},
	}
	applyConnectionPool(env, cluster, passthroughSettings, model.TrafficDirectionOutbound)
	return cluster
}

func buildDefaultCluster(env *model.Environment, name string, discoveryType apiv2.Cluster_DiscoveryType,
	localityLbEndpoints []endpoint.LocalityLbEndpoints, direction model.TrafficDirection, proxy *model.Proxy, port *model.Port) *apiv2.Cluster {
	cluster := &apiv2.Cluster{
		Name:                 name,
		ClusterDiscoveryType: &apiv2.Cluster_Type{Type: discoveryType},
	}

	if discoveryType == apiv2.Cluster_STRICT_DNS {
		cluster.DnsLookupFamily = apiv2.Cluster_V4_ONLY
		dnsRate := util.GogoDurationToDuration(env.Mesh.DnsRefreshRate)
		cluster.DnsRefreshRate = &dnsRate
	}

	if discoveryType == apiv2.Cluster_STATIC || discoveryType == apiv2.Cluster_STRICT_DNS {
		cluster.LoadAssignment = &apiv2.ClusterLoadAssignment{
			ClusterName: name,
			Endpoints:   localityLbEndpoints,
		}
	}

	defaultTrafficPolicy := buildDefaultTrafficPolicy(env, discoveryType)
	applyTrafficPolicy(env, cluster, defaultTrafficPolicy, port, nil, "",
		DefaultClusterMode, direction, proxy)
	return cluster
}

func buildDefaultTrafficPolicy(env *model.Environment, discoveryType apiv2.Cluster_DiscoveryType) *networking.TrafficPolicy {
	lbPolicy := DefaultLbType
	if discoveryType == apiv2.Cluster_ORIGINAL_DST {
		lbPolicy = networking.LoadBalancerSettings_PASSTHROUGH
	}
	return &networking.TrafficPolicy{
		LoadBalancer: &networking.LoadBalancerSettings{
			LbPolicy: &networking.LoadBalancerSettings_Simple{
				Simple: lbPolicy,
			},
		},
		ConnectionPool: &networking.ConnectionPoolSettings{
			Tcp: &networking.ConnectionPoolSettings_TCPSettings{
				ConnectTimeout: &types.Duration{
					Seconds: env.Mesh.ConnectTimeout.Seconds,
					Nanos:   env.Mesh.ConnectTimeout.Nanos,
				},
			},
		},
	}
}<|MERGE_RESOLUTION|>--- conflicted
+++ resolved
@@ -173,11 +173,7 @@
 					if discoveryType != apiv2.Cluster_EDS && len(subset.Labels) != 0 {
 						lbEndpoints = buildLocalityLbEndpoints(env, networkView, service, port.Port, []model.Labels{subset.Labels})
 					}
-<<<<<<< HEAD
-					subsetCluster := buildDefaultCluster(env, subsetClusterName, discoveryType, lbEndpoints, model.TrafficDirectionOutbound, proxy)
-=======
 					subsetCluster := buildDefaultCluster(env, subsetClusterName, discoveryType, lbEndpoints, model.TrafficDirectionOutbound, proxy, nil)
->>>>>>> d9e231ed
 					setUpstreamProtocol(subsetCluster, port)
 					applyTrafficPolicy(env, subsetCluster, destinationRule.TrafficPolicy, port, serviceAccounts, defaultSni,
 						DefaultClusterMode, model.TrafficDirectionOutbound, proxy)
