--- conflicted
+++ resolved
@@ -491,23 +491,12 @@
 
 	pod := c.pods.getPodByIP(proxyIP)
 	if pod != nil {
-<<<<<<< HEAD
-		if !pilot.DisableSplitHorizonEdsProxyNetworkCompare() {
-			// for split horizon EDS k8s multi cluster, in case there are pods of the same ip across clusters,
-			// which can happen when multi clusters using same pod cidr.
-			// As we have proxy Network meta, compare it with the network which endpoint belongs to,
-			// if they are not same, ignore the pod, because the pod is in another cluster.
-			if proxy.Metadata[model.NodeMetadataNetwork] != c.endpointNetwork(proxyIP) {
-				return out, nil
-			}
-=======
 		// for split horizon EDS k8s multi cluster, in case there are pods of the same ip across clusters,
 		// which can happen when multi clusters using same pod cidr.
 		// As we have proxy Network meta, compare it with the network which endpoint belongs to,
 		// if they are not same, ignore the pod, because the pod is in another cluster.
 		if proxy.Metadata[model.NodeMetadataNetwork] != c.endpointNetwork(proxyIP) {
 			return out, nil
->>>>>>> d9e231ed
 		}
 
 		proxyNamespace = pod.Namespace
@@ -879,7 +868,6 @@
 				}
 				_ = c.ranger.Insert(rangerEntry)
 			}
-			log.Infof("meshnetworks from registry %s cluster id %s", ep.GetFromRegistry(), c.ClusterID)
 			if ep.GetFromRegistry() != "" && ep.GetFromRegistry() == c.ClusterID {
 				c.networkForRegistry = n
 			}
