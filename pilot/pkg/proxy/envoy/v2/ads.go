--- conflicted
+++ resolved
@@ -929,20 +929,6 @@
 				// This may happen to some clients if the other side is in a bad state and can't receive.
 				// The tests were catching this - one of the client was not reading.
 				pushTimeouts.Add(1)
-<<<<<<< HEAD
-				if client.LastPushFailure.IsZero() {
-					client.LastPushFailure = time.Now()
-					adsLog.Warnf("Failed to push, client busy %s", client.ConID)
-					retryPushErrors.Add(1)
-				} else {
-					if time.Since(client.LastPushFailure) > 10*time.Second {
-						adsLog.Warnf("Repeated failure to push %s", client.ConID)
-						// unfortunately grpc go doesn't allow closing (unblocking) the stream.
-						unrecoverablePushErrors.Add(1)
-						pushTimeoutFailures.Add(1)
-						return
-					}
-=======
 				if lastPushFailure.IsZero() {
 					lastPushFailure = time.Now()
 
@@ -953,7 +939,6 @@
 					unrecoverablePushErrors.Add(1)
 					pushTimeoutFailures.Add(1)
 					return
->>>>>>> d9e231ed
 				}
 
 				adsLog.Warnf("Failed to push, client busy %s", client.ConID)
