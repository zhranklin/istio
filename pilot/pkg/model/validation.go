--- conflicted
+++ resolved
@@ -505,12 +505,9 @@
 		if tls.ServerCertificate == "" {
 			errs = appendErrors(errs, fmt.Errorf("SIMPLE TLS requires a server certificate"))
 		}
-<<<<<<< HEAD
-=======
 		if tls.PrivateKey == "" {
 			errs = appendErrors(errs, fmt.Errorf("SIMPLE TLS requires a private key"))
 		}
->>>>>>> b454352a
 	} else if tls.Mode == networking.Server_TLSOptions_MUTUAL {
 		if tls.ServerCertificate == "" {
 			errs = appendErrors(errs, fmt.Errorf("MUTUAL TLS requires a server certificate"))
