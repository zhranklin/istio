--- conflicted
+++ resolved
@@ -311,11 +311,7 @@
 		select {
 		case <-r.refreshTicker.C:
 			r.refresh()
-<<<<<<< HEAD
-		case <-close:
-=======
 		case <-closeChan:
->>>>>>> d9e231ed
 			r.refreshTicker.Stop()
 		}
 	}
