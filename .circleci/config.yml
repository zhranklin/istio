version: 2

# Docker environment.
defaults: &defaults
  working_directory: /go/src/istio.io/istio
  docker:
    - image: istio/ci:go1.12-k8s1.10.4-helm2.7.2-minikube0.25-libcxx8
  environment:
    GOPATH: /go
    SKIP_CLEANUP: true

# org context settings. If developing on a clone, please configure:

# DOCKER_USER
# DOCKER_PASS
# HUB: ex istio, costinm (it is not the hub, but the dockerhub org or user)

# VM environment. Includes docker.
integrationDefaults: &integrationDefaults
  machine:
    image: ubuntu-1604:201903-01
  working_directory: /go/src/istio.io/istio #same as docker
  environment:
    - CHANGE_MINIKUBE_NONE_USER: true
    - GOPATH: /go
    - SKIP_CLEANUP: true
    - KUBECONFIG: /go/out/minikube.conf
    - TEST_ENV: minikube-none

# Common procedure to initialize working directory
initWorkingDir: &initWorkingDir
  type: shell
  name: Initialize Working Directory
  pwd: /
  command: |
    sudo mkdir -p /go/src/istio.io/istio
    sudo chown -R circleci /go
    mkdir -p /go/out/tests
    mkdir -p /go/out/logs
    mkdir -p /home/circleci/logs
    # TODO - temporary until 'machine' image is updated or customized
    GOROOT=$(go env GOROOT)
    sudo rm -r $(go env GOROOT)
    sudo mkdir $GOROOT
    curl https://dl.google.com/go/go1.12.5.linux-amd64.tar.gz | sudo tar xz -C $GOROOT --strip-components=1
    # Install libc++ (required by Proxy in release-1.1 and release-1.2).
    echo "deb http://apt.llvm.org/xenial/ llvm-toolchain-xenial-8 main" | sudo tee /etc/apt/sources.list.d/llvm.list
    curl https://apt.llvm.org/llvm-snapshot.gpg.key | sudo apt-key add -
    sudo apt-get update && sudo apt-get -qqy install "libc++-8-dev" "libc++abi-8-dev"

recordZeroExitCodeIfTestPassed: &recordZeroExitCodeIfTestPassed
  run:
    when: on_success
    name: Record zero exit code as test passed
    command: echo 0 > exit_code

recordNonzeroExitCodeIfTestFailed: &recordNonzeroExitCodeIfTestFailed
  run:
    when: on_fail
    name: Record nonzero exit code as test failed
    command: echo 1 > exit_code

markJobStartsOnGCS: &markJobStartsOnGCS
  run:
    when: always
    command: bin/ci2gubernator.sh --job_starts

markJobFinishesOnGCS: &markJobFinishesOnGCS
  run:
    when: always
    command: |
      make junit-report || true
      # TODO: upload the artifacts as well, for debugging !
      bin/ci2gubernator.sh --exit_code=$(cat exit_code) --junit_xml=/go/out/tests/junit.xml
      make dumpsys || true

jobs:
  # e2e-simple:
  #   <<: *integrationDefaults
  #   environment:
  #           - KUBECONFIG: /go/out/minikube.conf
  #           - TEST_ENV: minikube-none
  #           - GOPATH: /go
  #   steps:
  #     - <<: *initWorkingDir
  #     - checkout
  #     - attach_workspace:
  #         at:  /go
  #     - <<: *markJobStartsOnGCS
  #     - run: make sync
  #     - run: bin/testEnvRootMinikube.sh start
  #     - run:
  #         command: |
  #           if [ ! -f /go/out/linux_amd64/release/pilot-discovery ]; then
  #             # Should only happen when re-running a job, and the workspace is gone
  #             time make build test-bins
  #           fi
  #           make docker.all
  #     - run: bin/testEnvRootMinikube.sh wait
  #     - run: docker images
  #     - run: make test/local/auth/e2e_simple
  #     - <<: *recordZeroExitCodeIfTestPassed
  #     - <<: *recordNonzeroExitCodeIfTestFailed
  #     - <<: *markJobFinishesOnGCS
  #     - store_artifacts:
  #         path: /home/circleci/logs
  #     - store_artifacts:
  #         path: /tmp
  #     - store_artifacts:
  #         path: /var/lib/localkube/
  #     - store_test_results:
  #         path: /go/out/tests

  # e2e-dashboard:
  #   <<: *integrationDefaults
  #   environment:
  #           - KUBECONFIG: /go/out/minikube.conf
  #           - TEST_ENV: minikube-none
  #           - GOPATH: /go
  #   steps:
  #     - <<: *initWorkingDir
  #     - checkout
  #     - attach_workspace:
  #         at:  /go
  #     - <<: *markJobStartsOnGCS
  #     - run: make sync
  #     - run: bin/testEnvRootMinikube.sh start
  #     - run:
  #         command: |
  #           if [ ! -f /go/out/linux_amd64/release/pilot-discovery ]; then
  #             # Should only happen when re-running a job, and the workspace is gone
  #             time make build test-bins
  #           fi
  #           make docker.all generate_e2e_yaml
  #     - run: bin/testEnvRootMinikube.sh wait
  #     - run: docker images
  #     - run:
  #         command: |
  #           PATH=$GOPATH/bin:$PATH \
  #           E2E_ARGS="--skip_cleanup -use_local_cluster -test.v" \
  #           set -o pipefail
  #           make e2e_dashboard | tee -a /go/out/tests/build-log.txt
  #     - <<: *recordZeroExitCodeIfTestPassed
  #     - <<: *recordNonzeroExitCodeIfTestFailed
  #     - <<: *markJobFinishesOnGCS
  #     - store_artifacts:
  #         path: /home/circleci/logs
  #     - store_artifacts:
  #         path: /tmp
  #     - store_artifacts:
  #         path: /var/lib/localkube/

  # e2e-mixer-noauth-v1alpha3-v2:
  #   <<: *integrationDefaults
  #   steps:
  #     - <<: *initWorkingDir
  #     - checkout
  #     - attach_workspace:
  #         at:  /go
  #     - <<: *markJobStartsOnGCS
  #     - run: make sync
  #     - run: bin/testEnvRootMinikube.sh start
  #     - run:
  #         command: |
  #           if [ ! -f /go/out/linux_amd64/release/pilot-discovery ]; then
  #             # Should only happen when re-running a job, and the workspace is gone
  #             time make build test-bins
  #           fi
  #           make docker.all generate_e2e_yaml
  #     - run: bin/testEnvRootMinikube.sh wait
  #     - run: docker images
  #     - run:
  #         no_output_timeout: 20m
  #         name: make e2e_mixer
  #         command: |
  #           make test/local/noauth/e2e_mixer_envoyv2
  #     - <<: *recordZeroExitCodeIfTestPassed
  #     - <<: *recordNonzeroExitCodeIfTestFailed
  #     - <<: *markJobFinishesOnGCS
  #     - store_artifacts:
  #         path: /home/circleci/logs
  #     - store_artifacts:
  #         path: /tmp
  #     - store_test_results:
  #         path: /go/out/tests

  e2e-galley:
    <<: *integrationDefaults
    environment:
            - KUBECONFIG: /go/out/minikube.conf
            - TEST_ENV: minikube-none
            - GOPATH: /go
    steps:
      - <<: *initWorkingDir
      - checkout
      - attach_workspace:
          at:  /go
      - <<: *markJobStartsOnGCS
      - run: make sync
      - run: bin/testEnvRootMinikube.sh start
      - run:
          command: |
            if [ ! -f /go/out/linux_amd64/release/pilot-discovery ]; then
              # Should only happen when re-running a job, and the workspace is gone
              time make build test-bins
            fi
            make docker.all generate_e2e_yaml
      - run: bin/testEnvRootMinikube.sh wait
      - run: docker images
      - run:
          no_output_timeout: 20m
          name: make e2e_galley
          command: |
            make test/local/e2e_galley
      - <<: *recordZeroExitCodeIfTestPassed
      - <<: *recordNonzeroExitCodeIfTestFailed
      - <<: *markJobFinishesOnGCS
      - store_artifacts:
          path: /home/circleci/logs
      - store_artifacts:
          path: /tmp
      - store_test_results:
          path: /go/out/tests

  e2e-pilot-cloudfoundry-v1alpha3-v2:
    <<: *integrationDefaults
    steps:
      - <<: *initWorkingDir
      - checkout
      - attach_workspace:
          at: /go
      - run: make sync
      - run:
          no_output_timeout: 20m
          command: |
            export PATH=$GOPATH/bin:$PATH
            make localTestEnv
            make test/local/cloudfoundry/e2e_pilotv2
      - <<: *recordZeroExitCodeIfTestPassed
      - <<: *recordNonzeroExitCodeIfTestFailed
      - <<: *markJobFinishesOnGCS
      - store_artifacts:
          path: /go/out/logs
      - store_artifacts:
          path: /tmp

  e2e-pilot-noauth-v1alpha3-v2:
    <<: *integrationDefaults
    environment:
            - GOPATH: /go
            - KUBECONFIG: /go/out/minikube.conf
            - TEST_ENV: minikube-none
    steps:
      - <<: *initWorkingDir
      - checkout
      - attach_workspace:
          at:  /go
      - <<: *markJobStartsOnGCS
      - run: make sync
      - run: bin/testEnvRootMinikube.sh start
      - run:
          command: |
            if [ ! -f /go/out/linux_amd64/release/pilot-discovery ]; then
              # Should only happen when re-running a job, and the workspace is gone
              time make build test-bins
            fi
            make docker.all generate_e2e_yaml
      - run: bin/testEnvRootMinikube.sh wait
      - run: docker images
      - run:
          no_output_timeout: 20m
          command: |
                make test/local/noauth/e2e_pilotv2
      - <<: *recordZeroExitCodeIfTestPassed
      - <<: *recordNonzeroExitCodeIfTestFailed
      - <<: *markJobFinishesOnGCS
      - store_test_results:
          path: /go/out/tests
      - store_artifacts:
          path: /go/out/logs
      - store_artifacts:
          path: /tmp

  # e2e-pilot-auth-v1alpha3-v2:
  #   <<: *integrationDefaults
  #   steps:
  #     - <<: *initWorkingDir
  #     - checkout
  #     - attach_workspace:
  #         at:  /go
  #     - <<: *markJobStartsOnGCS
  #     - run: make sync
  #     - run: bin/testEnvRootMinikube.sh start
  #     - run:
  #         command: |
  #           if [ ! -f /go/out/linux_amd64/release/pilot-discovery ]; then
  #             # Should only happen when re-running a job, and the workspace is gone
  #             time make build test-bins
  #           fi
  #           make docker.all generate_e2e_yaml
  #     - run: bin/testEnvRootMinikube.sh wait
  #     - run: docker images
  #     - run:
  #         no_output_timeout: 20m
  #         command: |
  #               make test/local/auth/e2e_pilotv2
  #     - <<: *recordZeroExitCodeIfTestPassed
  #     - <<: *recordNonzeroExitCodeIfTestFailed
  #     - <<: *markJobFinishesOnGCS
  #     - store_test_results:
  #         path: /go/out/tests
  #     - store_artifacts:
  #         path: /go/out/logs
  #     - store_artifacts:
  #         path: /tmp

  codecov:
    <<: *defaults
    resource_class: xlarge
    environment:
      KUBECONFIG: /go/src/istio.io/istio/.circleci/config
      ISTIO_BIN: /go/bin
    steps:
      - checkout
      - <<: *markJobStartsOnGCS
      - run: make init
      - run: make build test-bins /go/bin/go-junit-report
      - run:
          name: Starting Kubernetes API Server standalone and running tests
          command: |
            cd /go/src/istio.io/istio
            MAXPROCS=6 bin/codecov_diff.sh
      - <<: *recordZeroExitCodeIfTestPassed
      - <<: *recordNonzeroExitCodeIfTestFailed
      - run:
          name: markJobFinishesOnGCS
          when: always
          command: |
            bin/ci2gubernator.sh --exit_code=$(cat exit_code) --junit_xml=/go/out/tests/junit.xml
      - store_artifacts:
          path: /go/out/codecov
      - store_artifacts:
          path: /go/out/tests
      - store_test_results:
          path: /go/out/tests

  test:
    <<: *defaults
    environment:
      KUBECONFIG: /go/src/istio.io/istio/.circleci/config
    resource_class: xlarge
    steps:
      - checkout
      - <<: *markJobStartsOnGCS
      - run: make sync
      - run:
          command: |
            mkdir -p /go/out/tests
            export PATH=$GOPATH/bin:$PATH
            make localTestEnv
            set -o pipefail
            make test T=-v | tee -a /go/out/tests/build-log.txt
      - <<: *recordZeroExitCodeIfTestPassed
      - <<: *recordNonzeroExitCodeIfTestFailed
      - <<: *markJobFinishesOnGCS
      - store_test_results:
          path: /go/out/tests

  racetest:
    <<: *defaults
    environment:
      KUBECONFIG: /go/src/istio.io/istio/.circleci/config
      RACE_TEST: 1
    resource_class: xlarge
    steps:
      - checkout
      - <<: *markJobStartsOnGCS
      - run: make sync
      - run:
          command: |
            mkdir -p /go/out/tests
            trap "go-junit-report </go/out/tests/build-log.txt > /go/out/tests/junit.xml" EXIT
            make localTestEnv
            set -o pipefail
            make -k pilot-racetest mixer-racetest security-racetest T=-v | tee -a /go/out/tests/build-log.txt
      - <<: *recordZeroExitCodeIfTestPassed
      - <<: *recordNonzeroExitCodeIfTestFailed
      - <<: *markJobFinishesOnGCS
      - store_test_results:
          path: /go/out/tests

  build:
    <<: *defaults
    resource_class: xlarge
    steps:
      - checkout
      - run: make sync
      - run: make build test-bins /go/bin/go-junit-report
      - persist_to_workspace:
          root: /go
          paths:
            - pkg/linux_amd64
            - bin
            - out
      - run:  make sidecar.deb
      - store_artifacts:
          path: /go/out/istio-sidecar.deb

  shellcheck:
    docker:
      - image: koalaman/shellcheck-alpine:v0.6.0
    steps:
      - checkout
      - run:
          name: Check Scripts
          command: /root/project/bin/check_shell_scripts.sh

  lint:
    <<: *defaults
    environment:
      KUBECONFIG: /go/src/istio.io/istio/.circleci/config
    resource_class: xlarge
    steps:
      - checkout
      - run: make sync
      - run: make lint
# TODO: https://github.com/istio/istio/issues/7861
# We can re-enable this after it runs for 1 week straight as a non-required gate, and by consulting with the
# test-infra team.
#      - run:
#          name: Check Scripts
#          command: /go/src/istio.io/istio/bin/check_shell_scripts.sh


  # This job is triggered via API. expect env vars
  # DOCKER_USER, DOCKER_PASS, HUB, TAG
  dockerpush:
    <<: *defaults
    resource_class: xlarge
    steps:
      - checkout
      - run: make sync
      - run: make build
      - setup_remote_docker:
          docker_layer_caching: true
      - run: make docker.all
      - run: docker login -u ${DOCKER_USER} -p ${DOCKER_PASS}
      - run: make push

workflows:
  version: 2
<<<<<<< HEAD
  # nightly:
  #   triggers:
  #      - schedule:
  #          cron: "0 0 * * *"
  #          filters:
  #            branches:
  #              only:
  #                - master
  #                - release-1.1
  #                - release-1.0
  #                - dev-networking
  #   jobs: #daisy chained steps ending with docker push
  #     - depupdate
  #     - build
  #     - test
  #     - e2e-simple:
  #         requires:
  #           - test
  #           - build
  #     - e2e-pilot-auth-v1alpha3-v2: # auth+v1alpha3+v2
  #         requires:
  #           - build
  #     # Compile for mac and arm
  #     - goxbuild:
  #         requires:
  #           - test
  #           - build
  #     # Nightly release
  #     - nightly:
  #         context: org-global
  #         requires:
  #           - build

  # periodic:
  #   triggers:
  #      - schedule:
  #          cron: "20 7,14,21 * * *"
  #          filters:
  #            branches:
  #              only:
  #                - master
  #                - release-1.1
  #                - release-1.0
  #                - dev-networking
  #   jobs:
  #     - depupdate
  #     - build
  #     - test
  #     - e2e-simple:
  #         requires:
  #           - build
  #     - e2e-simple-non-mcp:
  #         requires:
  #           - build
  #     - e2e-dashboard:
  #         requires:
  #           - build
  #     - e2e-dashboard-non-mcp:
  #         requires:
  #           - build
  #     - benchcheck:
  #         requires:
  #           - test
  #           - build
  #     - e2e-mixer-noauth-v1alpha3-v2:
  #         requires:
  #           - build
  #     - e2e-mixer-noauth-v1alpha3-v2-non-mcp:
  #         requires:
  #           - build
  #     - e2e-galley:
  #         requires:
  #           - build
  #     - racetest:
  #         requires:
  #           - test
  #     - e2e-pilot-noauth-v1alpha3-v2: # no auth+v1alpha3+v2
  #         requires:
  #           - build
  #     - e2e-pilot-noauth-v1alpha3-v2-non-mcp: # no auth+v1alpha3+v2
  #         requires:
  #           - build
  #     - e2e-pilot-auth-v1alpha3-v2: # auth+v1alpha3+v2
  #         requires:
  #           - build
  #     - e2e-pilot-auth-v1alpha3-v2-non-mcp: # auth+v1alpha3+v2 without MCP
  #         requires:
  #           - build

=======
>>>>>>> d9e231ed
  all:
    jobs:
      - shellcheck
      - lint
      - build
      - test
      - codecov
      # - e2e-mixer-noauth-v1alpha3-v2:
      #     requires:
      #       - build
      # - e2e-galley:
      #     requires:
      #       - build
      # - e2e-simple:
      #     requires:
      #       - build
      # - e2e-dashboard:
      #     requires:
      #       - build
      - racetest:
          requires:
            - test
      # - e2e-pilot-auth-v1alpha3-v2: # auth+v1alpha3+v2
      #     requires:
      #       - build
      - e2e-pilot-noauth-v1alpha3-v2: # noauth+v1alpha3+v2
          requires:
            - build
      - e2e-pilot-cloudfoundry-v1alpha3-v2:
          requires:
            - build
      # - e2e-pilot-auth-v1alpha3-v2-non-mcp: # auth+v1alpha3+v2 without MCP
      #     requires:
      #       - build
<|MERGE_RESOLUTION|>--- conflicted
+++ resolved
@@ -449,98 +449,6 @@
 
 workflows:
   version: 2
-<<<<<<< HEAD
-  # nightly:
-  #   triggers:
-  #      - schedule:
-  #          cron: "0 0 * * *"
-  #          filters:
-  #            branches:
-  #              only:
-  #                - master
-  #                - release-1.1
-  #                - release-1.0
-  #                - dev-networking
-  #   jobs: #daisy chained steps ending with docker push
-  #     - depupdate
-  #     - build
-  #     - test
-  #     - e2e-simple:
-  #         requires:
-  #           - test
-  #           - build
-  #     - e2e-pilot-auth-v1alpha3-v2: # auth+v1alpha3+v2
-  #         requires:
-  #           - build
-  #     # Compile for mac and arm
-  #     - goxbuild:
-  #         requires:
-  #           - test
-  #           - build
-  #     # Nightly release
-  #     - nightly:
-  #         context: org-global
-  #         requires:
-  #           - build
-
-  # periodic:
-  #   triggers:
-  #      - schedule:
-  #          cron: "20 7,14,21 * * *"
-  #          filters:
-  #            branches:
-  #              only:
-  #                - master
-  #                - release-1.1
-  #                - release-1.0
-  #                - dev-networking
-  #   jobs:
-  #     - depupdate
-  #     - build
-  #     - test
-  #     - e2e-simple:
-  #         requires:
-  #           - build
-  #     - e2e-simple-non-mcp:
-  #         requires:
-  #           - build
-  #     - e2e-dashboard:
-  #         requires:
-  #           - build
-  #     - e2e-dashboard-non-mcp:
-  #         requires:
-  #           - build
-  #     - benchcheck:
-  #         requires:
-  #           - test
-  #           - build
-  #     - e2e-mixer-noauth-v1alpha3-v2:
-  #         requires:
-  #           - build
-  #     - e2e-mixer-noauth-v1alpha3-v2-non-mcp:
-  #         requires:
-  #           - build
-  #     - e2e-galley:
-  #         requires:
-  #           - build
-  #     - racetest:
-  #         requires:
-  #           - test
-  #     - e2e-pilot-noauth-v1alpha3-v2: # no auth+v1alpha3+v2
-  #         requires:
-  #           - build
-  #     - e2e-pilot-noauth-v1alpha3-v2-non-mcp: # no auth+v1alpha3+v2
-  #         requires:
-  #           - build
-  #     - e2e-pilot-auth-v1alpha3-v2: # auth+v1alpha3+v2
-  #         requires:
-  #           - build
-  #     - e2e-pilot-auth-v1alpha3-v2-non-mcp: # auth+v1alpha3+v2 without MCP
-  #         requires:
-  #           - build
-
-=======
->>>>>>> d9e231ed
   all:
     jobs:
       - shellcheck
