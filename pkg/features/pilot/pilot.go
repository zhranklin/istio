//  Copyright 2018 Istio Authors
//
// Licensed under the Apache License, Version 2.0 (the "License");
// you may not use this file except in compliance with the License.
// You may obtain a copy of the License at
//
//     http://www.apache.org/licenses/LICENSE-2.0
//
// Unless required by applicable law or agreed to in writing, software
// distributed under the License is distributed on an "AS IS" BASIS,
// WITHOUT WARRANTIES OR CONDITIONS OF ANY KIND, either express or implied.
// See the License for the specific language governing permissions and
// limitations under the License.

package pilot

import (
	"os"
	"strconv"
	"time"

	"github.com/gogo/protobuf/types"

	"istio.io/pkg/env"
	"istio.io/pkg/log"
)

var (
	// CertDir is the default location for mTLS certificates used by pilot.
	// Defaults to /etc/certs, matching k8s template. Can be used if you run pilot
	// as a regular user on a VM or test environment.
	CertDir = env.RegisterStringVar("PILOT_CERT_DIR", "", "").Get()

	// MaxConcurrentStreams indicates pilot max grpc concurrent streams.
	// Default is 100000.
	MaxConcurrentStreams = env.RegisterIntVar("ISTIO_GPRC_MAXSTREAMS", 100000, "").Get()

	// TraceSampling sets mesh-wide trace sampling
	// percentage, should be 0.0 - 100.0 Precision to 0.01
	// Default is 100%, not recommended for production use.
	TraceSampling = env.RegisterFloatVar("PILOT_TRACE_SAMPLING", 100.0, "").Get()

	// PushThrottle limits the qps of the actual push. Default is 10 pushes per second.
	// On larger machines you can increase this to get faster push.
	PushThrottle = env.RegisterIntVar("PILOT_PUSH_THROTTLE", 10, "").Get()

	// PushBurst limits the burst of the actual push. Default is 100.
	PushBurst = env.RegisterIntVar("PILOT_PUSH_BURST", 100, "").Get()

	// DebugConfigs controls saving snapshots of configs for /debug/adsz.
	// Defaults to false, can be enabled with PILOT_DEBUG_ADSZ_CONFIG=1
	// For larger clusters it can increase memory use and GC - useful for small tests.
	DebugConfigs = env.RegisterBoolVar("PILOT_DEBUG_ADSZ_CONFIG", false, "").Get()

	// RefreshDuration is the duration of periodic refresh, in case events or cache invalidation fail.
	// Example: "300ms", "10s" or "2h45m".
	// Default is 0 (disabled).
	RefreshDuration = env.RegisterDurationVar("V2_REFRESH", 0, "").Get()

	// DebounceAfter is the delay added to events to wait
	// after a registry/config event for debouncing.
	// This will delay the push by at least this interval, plus
	// the time getting subsequent events. If no change is
	// detected the push will happen, otherwise we'll keep
	// delaying until things settle.
	// Default is 100ms, Example: "300ms", "10s" or "2h45m".
	DebounceAfter = env.RegisterDurationVar("PILOT_DEBOUNCE_AFTER", 100*time.Millisecond, "").Get()

	// DebounceMax is the maximum time to wait for events
	// while debouncing. Defaults to 10 seconds. If events keep
	// showing up with no break for this time, we'll trigger a push.
	// Default is 10s, Example: "300ms", "10s" or "2h45m".
	DebounceMax = env.RegisterDurationVar("PILOT_DEBOUNCE_MAX", 10*time.Second, "").Get()

	// DisableEDSIsolation provides an option to disable the feature
	// of EDS isolation which is enabled by default from Istio 1.1 and
	// go back to the legacy behavior of previous releases.
	// If not set, Pilot will return the endpoints for a proxy in an isolated namespace.
	// Set the environment variable to any value to disable.
	DisableEDSIsolation = env.RegisterStringVar("PILOT_DISABLE_EDS_ISOLATION", "", "").Get()

	// BaseDir is the base directory for locating configs.
	// File based certificates are located under $BaseDir/etc/certs/. If not set, the original 1.0 locations will
	// be used, "/"
	BaseDir = "BASE"

	// HTTP10 enables the use of HTTP10 in the outbound HTTP listeners, to support legacy applications.
	// Will add "accept_http_10" to http outbound listeners. Can also be set only for specific sidecars via meta.
	//
	// Alpha in 1.1, may become the default or be turned into a Sidecar API or mesh setting. Only applies to namespaces
	// where Sidecar is enabled.
	HTTP10 = env.RegisterBoolVar("PILOT_HTTP10", false, "").Get()

	initialFetchTimeoutVar = env.RegisterDurationVar(
		"PILOT_INITIAL_FETCH_TIMEOUT",
		0,
		"Specifies the initial_fetch_timeout for config. If this time is reached without "+
			"a response to the config requested by Envoy, the Envoy will move on with the init phase. "+
			"This prevents envoy from getting stuck waiting on config during startup.",
	)
	InitialFetchTimeout = types.DurationProto(initialFetchTimeoutVar.Get())

	// TerminationDrainDuration is the amount of time allowed for connections to complete on pilot-agent shutdown.
	// On receiving SIGTERM or SIGINT, pilot-agent tells the active Envoy to start draining,
	// preventing any new connections and allowing existing connections to complete. It then
	// sleeps for the TerminationDrainDuration and then kills any remaining active Envoy processes.
	terminationDrainDurationVar = env.RegisterStringVar("TERMINATION_DRAIN_DURATION_SECONDS", "", "")
	TerminationDrainDuration    = func() time.Duration {
		defaultDuration := time.Second * 5
		if terminationDrainDurationVar.Get() == "" {
			return defaultDuration
		}
		duration, err := strconv.Atoi(terminationDrainDurationVar.Get())
		if err != nil {
			log.Warnf("unable to parse env var %v, using default of %v.", terminationDrainDurationVar.Get(), defaultDuration)
			return defaultDuration
		}
		return time.Second * time.Duration(duration)
	}

	// EnableLocalityLoadBalancing provides an option to enable the LocalityLoadBalancerSetting feature
	// as well as prioritizing the sending of traffic to a local locality. Set the environment variable to any value to enable.
	// This is an experimental feature.
	enableLocalityLoadBalancingVar = env.RegisterStringVar("PILOT_ENABLE_LOCALITY_LOAD_BALANCING", "", "")
	EnableLocalityLoadBalancing    = func() bool {
		return len(enableLocalityLoadBalancingVar.Get()) != 0
	}

	// EnableWaitCacheSync provides an option to specify whether it should wait
	// for cache sync before Pilot bootstrap. Set env PILOT_ENABLE_WAIT_CACHE_SYNC = 0 to disable it.
	EnableWaitCacheSync = env.RegisterStringVar("PILOT_ENABLE_WAIT_CACHE_SYNC", "", "").Get() != "0"

	enableFallthroughRouteVar = env.RegisterBoolVar(
		"PILOT_ENABLE_FALLTHROUGH_ROUTE",
		true,
		"EnableFallthroughRoute provides an option to add a final wildcard match for routes. "+
			"When ALLOW_ANY traffic policy is used, a Passthrough cluster is used. "+
			"When REGISTRY_ONLY traffic policy is used, a 502 error is returned.",
	)
	EnableFallthroughRoute = enableFallthroughRouteVar.Get

	// DisablePartialRouteResponse provides an option to disable a partial route response. This
	// will cause Pilot to send an error if any routes are invalid. The default behavior (without
	// this flag) is to just skip the invalid route.
	DisablePartialRouteResponse = os.Getenv("PILOT_DISABLE_PARTIAL_ROUTE_RESPONSE") == "1"

	// DisableEmptyRouteResponse provides an option to disable a partial route response. This
	// will cause Pilot to ignore a route request if Pilot generates a nil route (due to an error).
	// This may cause Envoy to wait forever for the route, blocking listeners from receiving traffic.
	// The default behavior (without this flag set) is to explicitly send an empty route. This
	// will break routing for that particular route, but allow others on the same listener to work.
	DisableEmptyRouteResponse = os.Getenv("PILOT_DISABLE_EMPTY_ROUTE_RESPONSE") == "1"

	// DisableXDSMarshalingToAny provides an option to disable the "xDS marshaling to Any" feature ("on" by default).
	disableXDSMarshalingToAnyVar = env.RegisterStringVar("PILOT_DISABLE_XDS_MARSHALING_TO_ANY", "", "")
	DisableXDSMarshalingToAny    = func() bool {
		return disableXDSMarshalingToAnyVar.Get() == "1"
	}

<<<<<<< HEAD
	// DisableSplitHorizonEdsProxyNetworkCompare provides an option to disable
	// matching proxy and pod network id.
	DisableSplitHorizonEdsProxyNetworkCompare = func() bool {
		return os.Getenv("PILOT_DISABLE_SPLIT_HORIZON_EDS_NETWORK_COMPARE") == "1"
	}

	// EnableMysqlFilter enables injection of `envoy.filters.network.mysql_proxy` in the filter chain.
	// Pilot injects this outbound filter if the service port name is `mysql`.
	EnableMysqlFilter = os.Getenv("PILOT_ENABLE_MYSQL_FILTER") == "1"
=======
	// EnableMysqlFilter enables injection of `envoy.filters.network.mysql_proxy` in the filter chain.
	// Pilot injects this outbound filter if the service port name is `mysql`.
	EnableMysqlFilter = enableMysqlFilter.Get
	enableMysqlFilter = env.RegisterBoolVar(
		"PILOT_ENABLE_MYSQL_FILTER",
		false,
		"EnableMysqlFilter enables injection of `envoy.filters.network.mysql_proxy` in the filter chain.")

	// EnableRedisFilter enables injection of `envoy.filters.network.redis_proxy` in the filter chain.
	// Pilot injects this outbound filter if the service port name is `redis`.
	EnableRedisFilter = enableRedisFilter.Get
	enableRedisFilter = env.RegisterBoolVar(
		"PILOT_ENABLE_REDIS_FILTER",
		false,
		"EnableRedisFilter enables injection of `envoy.filters.network.redis_proxy` in the filter chain.")

	// UseRemoteAddress sets useRemoteAddress to true for side car outbound listeners so that it picks up the localhost
	// address of the sender, which is an internal address, so that trusted headers are not sanitized.
	UseRemoteAddress = useRemoteAddress.Get
	useRemoteAddress = env.RegisterBoolVar(
		"PILOT_SIDECAR_USE_REMOTE_ADDRESS",
		false,
		"UseRemoteAddress sets useRemoteAddress to true for side car outbound listeners.")

	RestrictPodIPTrafficLoops = env.RegisterBoolVar(
		"PILOT_RESTRICT_POD_UP_TRAFFIC_LOOP",
		true,
		"If enabled, this will block inbound traffic from matching outbound listeners, which "+
			"could result in an infinite loop of traffic. This option is only provided for backward compatibility purposes "+
			"and will be removed in the near future.",
	)
>>>>>>> d9e231ed
)

var (
	// TODO: define all other default ports here, add docs

	// DefaultPortHTTPProxy is used as for HTTP PROXY mode. Can be overridden by ProxyHttpPort in mesh config.
	DefaultPortHTTPProxy = 15002
)<|MERGE_RESOLUTION|>--- conflicted
+++ resolved
@@ -157,17 +157,6 @@
 		return disableXDSMarshalingToAnyVar.Get() == "1"
 	}
 
-<<<<<<< HEAD
-	// DisableSplitHorizonEdsProxyNetworkCompare provides an option to disable
-	// matching proxy and pod network id.
-	DisableSplitHorizonEdsProxyNetworkCompare = func() bool {
-		return os.Getenv("PILOT_DISABLE_SPLIT_HORIZON_EDS_NETWORK_COMPARE") == "1"
-	}
-
-	// EnableMysqlFilter enables injection of `envoy.filters.network.mysql_proxy` in the filter chain.
-	// Pilot injects this outbound filter if the service port name is `mysql`.
-	EnableMysqlFilter = os.Getenv("PILOT_ENABLE_MYSQL_FILTER") == "1"
-=======
 	// EnableMysqlFilter enables injection of `envoy.filters.network.mysql_proxy` in the filter chain.
 	// Pilot injects this outbound filter if the service port name is `mysql`.
 	EnableMysqlFilter = enableMysqlFilter.Get
@@ -199,7 +188,6 @@
 			"could result in an infinite loop of traffic. This option is only provided for backward compatibility purposes "+
 			"and will be removed in the near future.",
 	)
->>>>>>> d9e231ed
 )
 
 var (
